<!DOCTYPE html>
<html lang="en">
<head>
  <meta charset="utf-8" />
  <meta name="viewport" content="width=device-width, initial-scale=1" />
  <title>ANX • Halle Orientation – Auth + Calendar</title>
  <!-- Tailwind (Play CDN) -->
  <script src="https://cdn.tailwindcss.com"></script>
  <script>
    tailwind.config = { theme: { extend: { colors: { anx: { sky: '#0ea5e9', mint:'#10b981', slate:'#1f2937' }}}}};
  </script>
  <!-- React UMD + Babel (web-only JSX) -->
  <script src="https://unpkg.com/react@18/umd/react.production.min.js" crossorigin></script>
  <script src="https://unpkg.com/react-dom@18/umd/react-dom.production.min.js" crossorigin></script>
  <script src="https://unpkg.com/@babel/standalone/babel.min.js"></script>
  <!-- Day.js -->
  <script src="https://unpkg.com/dayjs@1.11.11/dayjs.min.js"></script>
  <script src="https://unpkg.com/dayjs@1.11.11/plugin/isoWeek.js"></script>
  <style>
    .card{ @apply bg-white rounded-2xl shadow-sm border border-slate-100; }
    .btn{ @apply inline-flex items-center gap-2 px-3 py-2 rounded-xl border text-sm; }
    .btn-ghost{ @apply border-transparent hover:bg-slate-50; }
    .btn-outline{ @apply border-slate-300 hover:bg-slate-50; }
    .btn-primary{ @apply bg-anx-sky text-white border-anx-sky hover:brightness-95; }
    .tag{ @apply inline-flex items-center px-2 py-0.5 rounded-md text-[11px] border bg-slate-50 text-slate-700; }
    .input{ @apply w-full border rounded-xl px-3 py-2 text-sm; }
    .textarea{ @apply w-full border rounded-xl px-3 py-2 text-sm; }
    .outline-dashed{ outline-style: dashed; }

    /* Web Viewer safe modal */
    .fm-modal-overlay{
      position: fixed; inset: 0; background: rgba(0,0,0,.45);
      z-index: 2147483000; display:flex; align-items:center; justify-content:center;
      padding: 1rem; transform: translateZ(0); isolation: isolate; touch-action:none; overscroll-behavior: contain;
    }
    .fm-modal{
      position: relative; background:#fff; border-radius: 1rem; border:1px solid #e5e7eb;
      box-shadow: 0 12px 30px rgba(0,0,0,.24); width: 100%; max-width: 1200px; z-index: 2147483640;
    }
    .fm-modal-header{ display:flex; align-items:center; justify-content:space-between; padding:.75rem 1rem; border-bottom:1px solid #e5e7eb; }
    .fm-modal-body{ max-height: min(70vh, 720px); overflow:auto; padding: 1rem; }
    html, body { height: 100%; }
  </style>
</head>
<body class="min-h-screen bg-slate-50 text-slate-900">
<div id="root" class="max-w-7xl mx-auto px-4"></div>

<script type="text/babel">
const { useEffect, useMemo, useState, useRef } = React;
const dayjsIso = dayjs.extend(window.dayjs_plugin_isoWeek);

/* Use same origin the page is served from */
const API = window.location.origin;
const qs = new URLSearchParams(location.search);
let QS_PROGRAM_ID = qs.get('program_id') || localStorage.getItem('anx_program_id') || null;

/* Helpers */
const fmt = (d) => dayjs(d).format('MMM D, YYYY');
const inRange = (d, start, numWeeks) => {
  const s = dayjs(start);
  const e = s.add((numWeeks*7)-1,'day');
  const x = dayjs(d);
  return x.isSame(s,'day') || (x.isAfter(s,'day') && x.isBefore(e,'day')) || x.isSame(e,'day');
};
const uid = () => Math.random().toString(36).slice(2);

function useFocusTrap(ref, active) {
  useEffect(() => {
    if (!active) return;
    const node = ref.current;
    if (!node) return;
    const selector =
      'a[href], button:not([disabled]), textarea, input, select, [tabindex]:not([tabindex="-1"])';
    const getFocusable = () => node.querySelectorAll(selector);
    const handleKey = (e) => {
      if (e.key !== 'Tab') return;
      const focusable = getFocusable();
      if (!focusable.length) return;
      const first = focusable[0];
      const last = focusable[focusable.length - 1];
      if (e.shiftKey) {
        if (document.activeElement === first) {
          e.preventDefault();
          last.focus();
        }
      } else {
        if (document.activeElement === last) {
          e.preventDefault();
          first.focus();
        }
      }
    };
    document.addEventListener('keydown', handleKey);
    const focusable = getFocusable();
    focusable[0] && focusable[0].focus();
    return () => document.removeEventListener('keydown', handleKey);
  }, [ref, active]);
}

function useLocalStorageState(key, initial) {
  const [value, setValue] = useState(() => {
    const stored = localStorage.getItem(key);
    return stored !== null ? JSON.parse(stored) : initial;
  });
  useEffect(() => {
    localStorage.setItem(key, JSON.stringify(value));
  }, [key, value]);
  return [value, setValue];
}

function useRafThrottle(fn) {
  const frame = useRef(null);
  return (...args) => {
    if (frame.current) return;
    frame.current = requestAnimationFrame(() => {
      fn(...args);
      frame.current = null;
    });
  };
}

/* ---- AUTH PANEL (Local + Google) ---- */
function AuthPanel({ onAuthed }){
  const [mode, setMode] = useState('login');
  const [u, setU] = useState('');
  const [p, setP] = useState('');
  const [name, setName] = useState('');
  const [email, setEmail] = useState('');
  const [err, setErr] = useState('');

  async function doLogin(e){
    e.preventDefault(); setErr('');
    const r = await fetch(`${API}/auth/local/login`, {
      method:'POST', headers:{'Content-Type':'application/json'}, credentials:'include',
      body: JSON.stringify({ username: u.trim(), password: p })
    });
    if(!r.ok){ setErr('Login failed.'); return; }
    onAuthed();
  }
  async function doRegister(e){
    e.preventDefault(); setErr('');
    const r = await fetch(`${API}/auth/local/register`, {
      method:'POST', headers:{'Content-Type':'application/json'}, credentials:'include',
      body: JSON.stringify({ username: u.trim(), password: p, full_name: name.trim(), email: email.trim() })
    });
    if(!r.ok){ setErr('Registration failed (username taken?).'); return; }
    onAuthed();
  }
  function doGoogle(){
    window.location.href = `${API}/auth/google`;
  }

  return (
    <div className="max-w-4xl mx-auto grid md:grid-cols-2 gap-8">
      <div className="card p-6">
        <h2 className="text-xl font-semibold mb-4">{mode === 'login' ? 'Sign in' : 'Create an account'}</h2>
        <p className="text-sm text-slate-500 mb-4">Use a local account as an alternate to Google SSO.</p>
        {mode === 'register' && (
          <>
            <div className="mb-4">
              <label htmlFor="fullName" className="text-sm block mb-1">Full name</label>
              <input id="fullName" className="input" value={name} onChange={e=>setName(e.target.value)} placeholder="Your name" />
            </div>
            <div className="mb-4">
              <label htmlFor="email" className="text-sm block mb-1">Email</label>
              <input id="email" className="input" value={email} onChange={e=>setEmail(e.target.value)} placeholder="you@anx.com" />
            </div>
          </>
        )}
        <div className="mb-4">
          <label htmlFor="username" className="text-sm block mb-1">Username</label>
          <input id="username" className="input" value={u} onChange={e=>setU(e.target.value)} placeholder="e.g., halle" />
        </div>
        <div className="mb-4">
          <label htmlFor="password" className="text-sm block mb-1">Password</label>
          <input id="password" className="input" type="password" value={p} onChange={e=>setP(e.target.value)} placeholder="••••••••" />
        </div>
        {err && <div className="text-sm text-red-600 mb-3">{err}</div>}
        {mode === 'login' ? (
          <button className="btn btn-primary w-full" onClick={doLogin}>Sign in</button>
        ) : (
          <button className="btn btn-primary w-full" onClick={doRegister}>Create account</button>
        )}
        <button className="btn btn-ghost w-full mt-2" onClick={()=> setMode(m => m==='login'?'register':'login')}>
          {mode === 'login' ? 'Need an account? Register' : 'Already have an account? Sign in'}
        </button>
        <a href="/reset.html" className="btn btn-ghost w-full mt-2">Reset Password</a>
        <div className="h-px bg-slate-200 my-4"></div>
        <button className="btn btn-outline w-full" onClick={doGoogle}>Continue with Google</button>
      </div>
      <div className="card p-6">
        <h3 className="text-lg font-semibold mb-4">Welcome to ANX Orientation</h3>
        <p className="text-sm text-slate-600 mb-4">
          Sign in to load your calendar, tasks, and preferences. Your session is stored securely and restores your last view.
        </p>
        <ul className="list-disc pl-5 text-sm text-slate-600 space-y-1">
          <li>Use <strong>local username/password</strong> or <strong>Google SSO</strong>.</li>
          <li>Your tasks are tied to your account and won’t mix with others.</li>
          <li>Safe for FileMaker Web Viewer (cookies: SameSite=Lax).</li>
        </ul>
      </div>
    </div>
  );
}

/* ---- API helpers with credentials ---- */
async function apiGetMe(){
  const r = await fetch(`${API}/me`, { credentials:'include' });
  if(!r.ok) return null;
  return r.json();
}
async function apiLogout(){
  await fetch(`${API}/auth/logout`, { method:'POST', credentials:'include' });
}

async function apiGetPrefs(){
  const r = await fetch(`${API}/prefs`, { credentials:'include' });
  if(!r.ok) return {};
  return r.json();
}
async function apiPatchPrefs(data){
  const r = await fetch(`${API}/prefs`, {
    method:'PATCH', credentials:'include',
    headers: { 'Content-Type': 'application/json' },
    body: JSON.stringify(data)
  });
  if(!r.ok) throw new Error('PATCH /prefs failed');
  return r.json();
}

async function apiPatchMe(data){
  const r = await fetch(`${API}/me`, {
    method:'PATCH', credentials:'include',
    headers:{ 'Content-Type':'application/json' },
    body: JSON.stringify(data)
  });
  if(!r.ok) throw new Error('PATCH /me failed');
  return r.json();
}

async function apiChangePassword(data){
  const r = await fetch(`${API}/auth/local/change-password`, {
    method:'POST', credentials:'include',
    headers:{ 'Content-Type':'application/json' },
    body: JSON.stringify(data)
  });
  if(!r.ok) throw new Error('POST /auth/local/change-password failed');
  return r.json();
}

/* ---- Program & Template helpers ---- */
async function apiListPrograms(){
  const r = await fetch(`${API}/programs`, { credentials:'include' });
  if(!r.ok) throw new Error('GET /programs failed');
  return r.json();
}
async function apiCreateProgram(data){
  const r = await fetch(`${API}/programs`, {
    method:'POST', credentials:'include',
    headers:{ 'Content-Type':'application/json' },
    body: JSON.stringify(data)
  });
  if(!r.ok) throw new Error('POST /programs failed');
  return r.json();
}
async function apiPatchProgram(programId, data){
  const r = await fetch(`${API}/programs/${encodeURIComponent(programId)}`, {
    method:'PATCH', credentials:'include',
    headers:{ 'Content-Type':'application/json' },
    body: JSON.stringify(data)
  });
  if(r.status === 404) return null;
  if(!r.ok) throw new Error(`PATCH /programs/${programId} failed (${r.status})`);
  return r.json();
}
async function apiDeleteProgram(programId){
  const r = await fetch(`${API}/programs/${encodeURIComponent(programId)}`, {
    method:'DELETE', credentials:'include'
  });
  if(r.status === 404) return null;
  if(!r.ok) throw new Error(`DELETE /programs/${programId} failed (${r.status})`);
  return r.json();
}
async function apiListTemplates(programId){
  const r = await fetch(`${API}/programs/${encodeURIComponent(programId)}/templates`, { credentials:'include' });
  if(!r.ok) throw new Error('GET /programs/:id/templates failed');
  return r.json();
}
async function apiCreateTemplate(programId, data){
  const r = await fetch(`${API}/programs/${encodeURIComponent(programId)}/templates`, {
    method:'POST', credentials:'include',
    headers:{ 'Content-Type':'application/json' },
    body: JSON.stringify(data)
  });
  if(!r.ok) throw new Error('POST /programs/:id/templates failed');
  return r.json();
}
async function apiPatchTemplate(programId, templateId, data){
  const r = await fetch(`${API}/programs/${encodeURIComponent(programId)}/templates/${encodeURIComponent(templateId)}`, {
    method:'PATCH', credentials:'include',
    headers:{ 'Content-Type':'application/json' },
    body: JSON.stringify(data)
  });
  if(r.status === 404) return null;
  if(!r.ok) throw new Error(`PATCH /programs/${programId}/templates/${templateId} failed (${r.status})`);
  return r.json();
}
async function apiDeleteTemplate(programId, templateId){
  const r = await fetch(`${API}/programs/${encodeURIComponent(programId)}/templates/${encodeURIComponent(templateId)}`, {
    method:'DELETE', credentials:'include'
  });
  if(r.status === 404) return null;
  if(!r.ok) throw new Error(`DELETE /programs/${programId}/templates/${templateId} failed (${r.status})`);
  return r.json();
}
async function apiInstantiateProgram(programId) {
  const res = await fetch(`${API}/programs/${encodeURIComponent(programId)}/instantiate`, {
    method: 'POST', credentials:'include'
  });
  if (!res.ok) throw new Error('POST /programs/:id/instantiate failed');
  return res.json();
}

/* ---- TASK helpers ---- */
async function apiGetTasks(params = {}){
  const { include_deleted = false, ...rest } = params;
  const usp = new URLSearchParams(rest);
  if(include_deleted) usp.set('include_deleted','true');
  const r = await fetch(`${API}/tasks?${usp.toString()}`, { credentials:'include' });
  if(!r.ok) throw new Error('GET /tasks failed');
  return r.json();
}
async function apiPatchTask(taskId, payload) {
  const res = await fetch(`${API}/tasks/${encodeURIComponent(taskId)}`, {
    method: 'PATCH', credentials:'include',
    headers: { 'Content-Type': 'application/json' },
    body: JSON.stringify(payload)
  });
  if (res.status === 404) return null;
  if (!res.ok) throw new Error(`PATCH /tasks/${taskId} failed (${res.status})`);
  return res.json();
}
async function apiPatchScheduledFor(taskId, date) {
  return apiPatchTask(taskId, { scheduled_for: date || null });
}
async function apiCreateTask(data) {
  const res = await fetch(`${API}/tasks`, {
    method: 'POST', credentials:'include',
    headers: { 'Content-Type': 'application/json' },
    body: JSON.stringify(data)
  });
  if (!res.ok) throw new Error(`POST /tasks failed (${res.status})`);
  return res.json();
}
async function apiDeleteTask(taskId) {
  const res = await fetch(`${API}/tasks/${encodeURIComponent(taskId)}`, {
    method: 'DELETE', credentials:'include'
  });
  if (res.status === 404) return null;
  if (!res.ok) throw new Error(`DELETE /tasks/${taskId} failed (${res.status})`);
  return res.json();
}

async function apiRestoreTask(taskId){
  const res = await fetch(`${API}/tasks/${encodeURIComponent(taskId)}/restore`, {
    method: 'POST', credentials:'include'
  });
  if (res.status === 404) return null;
  if (!res.ok) throw new Error(`POST /tasks/${taskId}/restore failed (${res.status})`);
  return res.json();
}

/* ---- APP ---- */
function Section({title, subtitle, children, right}){
  return (
    <section className="card p-4 md:p-6">
      <div className="flex items-center justify-between gap-4 flex-wrap">
        <div>
          <h2 className="text-xl font-semibold">{title}</h2>
          {subtitle && <p className="text-sm text-slate-500">{subtitle}</p>}
        </div>
        {right}
      </div>
      <div className="mt-4">{children}</div>
    </section>
  );
}
function ProgressBar({value}){
  return (
    <div className="w-full bg-slate-100 h-2 rounded-full overflow-hidden">
      <div className="h-2 bg-anx-sky" style={{width:`${Math.max(0,Math.min(value,100))}%`}}></div>
    </div>
  );
}
function Ring({value=0}){
  const r=42, c=2*Math.PI*r, off=c - (c * value/100);
  return (
    <svg width="120" height="120" viewBox="0 0 120 120" className="mx-auto">
      <circle cx="60" cy="60" r={r} fill="none" stroke="#e5e7eb" strokeWidth="12" />
      <circle cx="60" cy="60" r={r} fill="none" stroke="#0ea5e9" strokeWidth="12" strokeLinecap="round" style={{ strokeDasharray:c, strokeDashoffset:off, transform:'rotate(-90deg)', transformOrigin:'50% 50%'}}/>
      <text x="50%" y="50%" dominantBaseline="middle" textAnchor="middle" className="fill-slate-700 font-semibold">{value}%</text>
    </svg>
  );
}

function App({ me, onSignOut }){
  const [trainee, setTrainee] = useState(me?.name || 'Halle Angeles');
  const [startDate, setStartDate] = useState(dayjs().format('YYYY-MM-DD'));
  const [numWeeks, setNumWeeks] = useState(6);
  const [weeks, setWeeks] = useState([]);
  const [deletedTasks, setDeletedTasks] = useState([]);
  const [assignPicker, setAssignPicker] = useState(null); // {date}
  const [dragBadge, setDragBadge] = useState(null);       // {wi,ti,task_id}
  const [expandedDays, setExpandedDays] = useState(new Set());
  const [needsInstantiate, setNeedsInstantiate] = useState(false);
  const [programs, setPrograms] = useState([]);
  const [programModal, setProgramModal] = useState({ show:false, program:null });
  const [panelOpen, setPanelOpen] = useState(false);
<<<<<<< HEAD
=======
  const [panelWidth, setPanelWidth] = useLocalStorageState('anx_panel_width_px', 260);
>>>>>>> 348f355c
  const panelLabel = panelOpen ? 'Close Panel' : 'Open Panel';
  const [showTemplates, setShowTemplates] = useState(false);
  const [templateProgramId, setTemplateProgramId] = useState(null);
  const [openSections, setOpenSections] = useLocalStorageState('anx_panel_openKeys', []);
  const touchHover = useRef(null);
  const panelRef = useRef(null);
  const triggerRef = useRef(null);
  const restoreFocus = () => {
    triggerRef.current && triggerRef.current.focus();
  };
  const togglePanel = (e) => {
    if (panelOpen) {
      setPanelOpen(false);
      restoreFocus();
    } else {
      triggerRef.current = e.currentTarget;
      setPanelOpen(true);
    }
  };

  const toggleSection = (key) => {
    setOpenSections(prev => prev.includes(key) ? prev.filter(k => k !== key) : [...prev, key]);
  };

  const resizeMove = useRafThrottle((e) => {
    const width = Math.max(260, Math.min(400, window.innerWidth - e.clientX));
    setPanelWidth(width);
  });
  const startResize = (e) => {
    e.preventDefault();
    const move = (ev) => resizeMove(ev);
    const up = () => {
      document.removeEventListener('pointermove', move);
      document.removeEventListener('pointerup', up);
    };
    document.addEventListener('pointermove', move);
    document.addEventListener('pointerup', up);
  };

  const [acctName, setAcctName] = useState(me?.name || '');
  const [acctEmail, setAcctEmail] = useState(me?.email || '');
  const [acctUsername, setAcctUsername] = useState(me?.username || '');
  const [pwCurrent, setPwCurrent] = useState('');
  const [pwNew, setPwNew] = useState('');
  const [acctMsg, setAcctMsg] = useState('');
  const [pwMsg, setPwMsg] = useState('');

  useEffect(() => {
    if (!panelOpen) return;
    const handleKey = (e) => {
      if (e.key === 'Escape') {
        e.preventDefault();
        setPanelOpen(false);
        restoreFocus();
      }
    };
    document.addEventListener('keydown', handleKey);
    return () => document.removeEventListener('keydown', handleKey);
  }, [panelOpen]);
  useFocusTrap(panelRef, panelOpen);

  function buildWeeks(rows){
    const byWeek = {};
    rows.forEach(r => {
      const wk = r.week_number || 0;
      if (!byWeek[wk]) {
        byWeek[wk] = { id: uid(), wk, title:'', theme:'', result:'', purpose:'', actions:'', tasks: [] };
      }
      byWeek[wk].tasks.push({
        id: r.task_id,
        task_id: r.task_id,
        title: r.label,
        notes: r.notes || '',
        completed: r.done,
        scheduled_for: r.scheduled_for
      });
    });
    return Object.values(byWeek).sort((a,b)=> a.wk - b.wk);
  }

  async function reloadTasks(){
    if(!QS_PROGRAM_ID) return 0;
    const rows = await apiGetTasks({ program_id: QS_PROGRAM_ID, include_deleted: true });
    const active = rows.filter(r => !r.deleted);
    setWeeks(buildWeeks(active));
    setDeletedTasks(rows.filter(r => r.deleted));
    return active.length;
  }

  /* Load tasks */
  useEffect(() => {
    async function load() {
      try {
        if (!QS_PROGRAM_ID) {
          const prefs = await apiGetPrefs();
          QS_PROGRAM_ID = prefs.program_id || null;
          if (QS_PROGRAM_ID) localStorage.setItem('anx_program_id', QS_PROGRAM_ID);
        } else {
          localStorage.setItem('anx_program_id', QS_PROGRAM_ID);
          try { await apiPatchPrefs({ program_id: QS_PROGRAM_ID }); } catch (e) {}
        }
        if (!QS_PROGRAM_ID) return;
        const count = await reloadTasks();
        if (!count) { setNeedsInstantiate(true); return; }
        setNeedsInstantiate(false);
      } catch (err) {
        console.error('Failed to load tasks', err);
      }
    }
    load();
  }, []);

  /* Load programs */
  useEffect(() => {
    (async () => {
      try {
        const list = await apiListPrograms();
        setPrograms(list);
      } catch (err) {
        console.error('Failed to load programs', err);
      }
    })();
  }, []);

  async function handleInstantiate(){
    try {
      await apiInstantiateProgram(QS_PROGRAM_ID);
      await reloadTasks();
      setNeedsInstantiate(false);
    } catch(err){
      console.error('Failed to instantiate program', err);
      alert('Failed to load program tasks');
    }
  }

  const progress = useMemo(()=>{
    const all = weeks.flatMap(w=> w.tasks||[]);
    const done = all.filter(t=> t.completed).length;
    const total = all.length || 1;
    return {done, total, pct: Math.round(100*done/total)};
  }, [weeks]);

  const calDays = useMemo(()=>{
    const s = dayjs(startDate).startOf('week');
    const totalDays = Math.max(7, numWeeks * 7);
    return Array.from({length: totalDays}, (_,i)=> s.add(i,'day'));
  }, [startDate, numWeeks]);

  const scheduledMap = useMemo(()=>{
    const map = {};
    weeks.forEach((w, wi)=> (w.tasks||[]).forEach((t,ti)=>{
      if(t.scheduled_for){
        const key = dayjs(t.scheduled_for).format('YYYY-MM-DD');
        map[key] = map[key] || [];
        map[key].push({ label:`W${w.wk}: ${t.title}`, done: t.completed, wi, ti, task_id: t.task_id });
      }
    }));
    return map;
  }, [weeks]);

  async function refreshPrograms(newId){
    try {
      const list = await apiListPrograms();
      setPrograms(list);
      if(newId !== undefined){
        QS_PROGRAM_ID = newId;
      }
      if(QS_PROGRAM_ID && !list.find(p=> p.program_id === QS_PROGRAM_ID)){
        QS_PROGRAM_ID = list[0]?.program_id || null;
      }
      if(QS_PROGRAM_ID){
        localStorage.setItem('anx_program_id', QS_PROGRAM_ID);
        try { await apiPatchPrefs({ program_id: QS_PROGRAM_ID }); } catch(e){}
        const count = await reloadTasks();
        if(!count){ setNeedsInstantiate(true); }
        else { setNeedsInstantiate(false); }
      } else {
        localStorage.removeItem('anx_program_id');
        setWeeks([]); setDeletedTasks([]); setNeedsInstantiate(false);
      }
    } catch(err){
      console.error('Failed to refresh programs', err);
    }
  }

  async function saveAccount(e){
    e.preventDefault();
    setAcctMsg('');
    try {
      const u = await apiPatchMe({ full_name: acctName, email: acctEmail, username: acctUsername });
      setAcctName(u.name || '');
      setAcctEmail(u.email || '');
      setAcctUsername(u.username || '');
      setAcctMsg('Saved');
    } catch (err) {
      setAcctMsg('Save failed');
    }
  }

  async function changePassword(e){
    e.preventDefault();
    setPwMsg('');
    try {
      await apiChangePassword({ current_password: pwCurrent, new_password: pwNew });
      setPwMsg('Password updated');
      setPwCurrent('');
      setPwNew('');
    } catch (err) {
      setPwMsg('Change failed');
    }
  }

  async function setTaskDate(wi, ti, date, taskId){
    const prevWeeks = structuredClone(weeks);
    setWeeks(prev => {
      const clone = structuredClone(prev);
      if (clone[wi]?.tasks?.[ti]) clone[wi].tasks[ti].scheduled_for = date;
      return clone;
    });
    if (!taskId) { setWeeks(prevWeeks); alert('Failed to save scheduled date'); return; }
    try {
      const row = await apiPatchScheduledFor(taskId, date);
      if (!row || !row.task_id) { setWeeks(prevWeeks); alert('Failed to save scheduled date'); }
    } catch (err) { setWeeks(prevWeeks); alert('Failed to save scheduled date'); }
  }

  function toggleTask(wi, ti){
    setWeeks(prev => {
      const clone = structuredClone(prev);
      const t = clone[wi].tasks[ti];
      const newValue = !t.completed;
      t.completed = newValue;
      apiPatchTask(t.task_id, { done: newValue }).catch(err => {
        console.error('Failed to update task completion', err);
      });
      return clone;
    });
  }

  async function handleAddTask(wi){
    const label = prompt('Task title?');
    if(!label) return;
    try {
      const created = await apiCreateTask({
        label,
        week_number: weeks[wi].wk,
        program_id: QS_PROGRAM_ID
      });
      setWeeks(prev => {
        const clone = structuredClone(prev);
        const task = {
          id: created.task_id,
          task_id: created.task_id,
          title: created.label,
          notes: created.notes || '',
          completed: created.done,
          scheduled_for: created.scheduled_for
        };
        clone[wi].tasks = clone[wi].tasks || [];
        clone[wi].tasks.push(task);
        return clone;
      });
    } catch(err){
      console.error('Failed to create task', err);
      alert('Failed to create task');
    }
  }

  async function handleDeleteTask(wi, ti){
    const task = weeks[wi]?.tasks?.[ti];
    if(!task) return;
    if(!confirm('Delete this task?')) return;
    try {
      await apiDeleteTask(task.task_id);
      const weekNumber = weeks[wi].wk;
      setWeeks(ws => {
        const copy = ws.map(w => ({ ...w, tasks: [...(w.tasks||[])] }));
        copy[wi].tasks.splice(ti,1);
        return copy;
      });
      setDeletedTasks(dt => [...dt, { ...task, label: task.title, week_number: weekNumber }]);
    } catch(err){
      console.error('Failed to delete task', err);
      alert('Failed to delete task');
    }
  }

  async function handleRestoreTask(taskId){
    try {
      const res = await apiRestoreTask(taskId);
      if (res === null) { console.warn('Task missing on server'); return; }
      setDeletedTasks(dt => dt.filter(t => t.task_id !== taskId));
      setWeeks(ws => {
        const copy = ws.map(w => ({ ...w, tasks: [...(w.tasks||[])] }));
        const wi = copy.findIndex(w => w.wk === res.week_number);
        const newTask = {
          id: res.task_id,
          task_id: res.task_id,
          title: res.label,
          notes: res.notes || '',
          completed: res.done,
          scheduled_for: res.scheduled_for
        };
        if (wi !== -1) {
          copy[wi].tasks.push(newTask);
        } else {
          copy.push({ id: uid(), wk: res.week_number, title:'', theme:'', result:'', purpose:'', actions:'', tasks:[newTask] });
          copy.sort((a,b)=> a.wk - b.wk);
        }
        return copy;
      });
    } catch(err){
      console.error('Failed to restore task', err);
      alert('Failed to restore task');
    }
  }

  function toggleExpandedDay(key){
    setExpandedDays(prev => {
      const next = new Set(prev);
      if(next.has(key)) next.delete(key); else next.add(key);
      return next;
    });
  }

  function handleDragStart(e){
    const { wi, ti, taskid } = e.currentTarget.dataset;
    setDragBadge({ wi: Number(wi), ti: Number(ti), task_id: taskid });
  }
  function handleDragEnd(){ setDragBadge(null); }
  function handleDragOver(e){
    e.preventDefault();
    e.currentTarget.classList.add('outline-dashed','outline-2','outline-anx-sky');
  }
  function handleDragLeave(e){
    e.currentTarget.classList.remove('outline-dashed','outline-2','outline-anx-sky');
  }
  function handleDrop(e, date){
    e.preventDefault();
    handleDragLeave(e);
    if(dragBadge){
      setTaskDate(dragBadge.wi, dragBadge.ti, date, dragBadge.task_id);
      setDragBadge(null);
    }
  }
  
  function handleTouchMove(e){
    const touch = e.touches[0];
    const el = document.elementFromPoint(touch.clientX, touch.clientY);
    if(touchHover.current && touchHover.current !== el){
      handleDragLeave({currentTarget: touchHover.current});
      touchHover.current = null;
    }
    if(el && el.dataset && el.dataset.date){
      handleDragOver({preventDefault: ()=>{}, currentTarget: el});
      touchHover.current = el;
    }
    e.preventDefault();
  }
  function handleTouchEnd(e){
    const touch = e.changedTouches[0];
    const el = document.elementFromPoint(touch.clientX, touch.clientY);
    if(touchHover.current){
      handleDragLeave({currentTarget: touchHover.current});
      touchHover.current = null;
    }
    if(el && el.dataset && el.dataset.date){
      handleDrop({preventDefault: ()=>{}, currentTarget: el}, el.dataset.date);
    } else {
      setDragBadge(null);
    }
  }

  const weekColumns = useMemo(()=> {
    const sorted = [...weeks].sort((a,b)=> a.wk - b.wk);
    return sorted.map((w,wi)=> ({
      wk: w.wk,
      title: w.title,
      items: (w.tasks||[])
        .map((t, ti) => (!t.scheduled_for ? { label: t.title, wi, ti, task_id: t.task_id } : null))
        .filter(Boolean)
    }));
  }, [weeks]);

  function AssignModal({date, onClose}){
    const visible = weekColumns.filter(c => c.items.length);
    const handleAssign = (it) => { setTaskDate(it.wi, it.ti, date, it.task_id); onClose(); };
    return ReactDOM.createPortal(
      <div className="fm-modal-overlay" role="dialog" aria-modal="true" onClick={onClose}>
        <div className="fm-modal" onClick={(e)=> e.stopPropagation()}>
          <div className="fm-modal-header">
            <div className="font-semibold">Assign Task to {fmt(date)}</div>
            <button className="btn btn-ghost" onClick={onClose} aria-label="Close">✕</button>
          </div>
          <div className="fm-modal-body">
            {visible.length ? (
              <div className="grid grid-cols-1 sm:grid-cols-2 lg:grid-cols-3 xl:grid-cols-6 gap-3">
                {visible.map((col, idx)=> (
                  <div key={idx} className="border rounded-xl overflow-hidden">
                    <div className="px-3 py-2 bg-slate-50 text-sm font-semibold border-b">Week {col.wk}</div>
                    <div className="p-2 grid gap-2">
                      {col.items.map((it, i)=> (
                        <button key={i} className="btn btn-outline justify-start truncate text-left" title={it.label} onClick={()=> handleAssign(it)}>
                          {it.label}
                        </button>
                      ))}
                    </div>
                  </div>
                ))}
              </div>
            ) : (
              <div className="flex items-center justify-center py-8">
                <div className="card p-6 text-center text-sm text-slate-500">All tasks are scheduled!</div>
              </div>
            )}
          </div>
        </div>
      </div>,
      document.body
    );
  }

  function ProgramModal({ program, onClose }){
    const [title, setTitle] = useState(program?.title || '');
    const [weeksCount, setWeeksCount] = useState(program?.total_weeks || 6);
    const [desc, setDesc] = useState(program?.description || '');
    const [showTemplates, setShowTemplates] = useState(false);

    useEffect(()=>{
      setTitle(program?.title || '');
      setWeeksCount(program?.total_weeks || 6);
      setDesc(program?.description || '');
    }, [program]);

    async function handleSave(){
      try {
        const data = { title: title.trim(), total_weeks: Number(weeksCount), description: desc };
        let saved;
        if(program?.program_id){
          saved = await apiPatchProgram(program.program_id, data);
        } else {
          saved = await apiCreateProgram(data);
        }
        await refreshPrograms(saved.program_id);
        onClose();
      } catch(err){
        console.error('Failed to save program', err);
        alert('Failed to save program');
      }
    }

    async function handleDelete(){
      if(!program?.program_id) return;
      if(!confirm('Delete this program?')) return;
      try {
        await apiDeleteProgram(program.program_id);
        await refreshPrograms();
        onClose();
      } catch(err){
        console.error('Failed to delete program', err);
        alert('Failed to delete program');
      }
    }

    return ReactDOM.createPortal(
      <div className="fm-modal-overlay" role="dialog" aria-modal="true" onClick={onClose}>
        <div className="fm-modal max-w-lg" onClick={e=> e.stopPropagation()}>
          <div className="fm-modal-header">
            <div className="font-semibold">{program?.program_id ? 'Edit Program' : 'New Program'}</div>
            <button className="btn btn-ghost" onClick={onClose} aria-label="Close">✕</button>
          </div>
          <div className="fm-modal-body space-y-4">
            <div>
              <label className="text-sm block mb-1">Title</label>
              <input className="input" value={title} onChange={e=>setTitle(e.target.value)} />
            </div>
            <div>
              <label className="text-sm block mb-1">Total Weeks</label>
              <input type="number" min="1" className="input" value={weeksCount} onChange={e=> setWeeksCount(e.target.value)} />
            </div>
            <div>
              <label className="text-sm block mb-1">Description</label>
              <textarea className="textarea" value={desc} onChange={e=> setDesc(e.target.value)} />
            </div>
            <div className="flex items-center justify-between pt-2">
              {program?.program_id && (
                <div className="flex items-center gap-2">
                  <button className="btn btn-outline" onClick={handleDelete}>Delete</button>
                  <button className="btn btn-outline" onClick={()=> setShowTemplates(true)}>Templates</button>
                </div>
              )}
              <div className="ml-auto flex items-center gap-2">
                <button className="btn btn-ghost" onClick={onClose}>Cancel</button>
                <button className="btn btn-primary" onClick={handleSave}>Save</button>
              </div>
            </div>
          </div>
          {showTemplates && program?.program_id && <TemplateModal programId={program.program_id} onClose={()=> setShowTemplates(false)} />}
        </div>
      </div>,
      document.body
    );
  }

  function TemplateModal({ programId, onClose }){
    const [templates, setTemplates] = useState([]);
    const [editing, setEditing] = useState(null);
    const [wk, setWk] = useState(1);
    const [label, setLabel] = useState('');
    const [notes, setNotes] = useState('');
    const [sort, setSort] = useState(1);

    useEffect(()=>{ refresh(); }, [programId]);

    async function refresh(){
      try {
        const list = await apiListTemplates(programId);
        setTemplates(list);
      } catch(err){
        console.error('Failed to load templates', err);
      }
    }

    function startNew(){
      setEditing({});
      setWk(1); setLabel(''); setNotes(''); setSort(1);
    }
    function startEdit(t){
      setEditing(t);
      setWk(t.week_number||1); setLabel(t.label||''); setNotes(t.notes||''); setSort(t.sort_order||1);
    }
    function cancelEdit(){
      setEditing(null);
    }

    async function handleSave(e){
      e.preventDefault();
      try {
        const data = { week_number:Number(wk), label:label.trim(), notes, sort_order:Number(sort) };
        if(editing?.template_id){
          await apiPatchTemplate(programId, editing.template_id, data);
        } else {
          await apiCreateTemplate(programId, data);
        }
        await refresh();
        setEditing(null);
        if(programId === QS_PROGRAM_ID) await refreshPrograms();
      } catch(err){
        console.error('Failed to save template', err);
        alert('Failed to save template');
      }
    }

    async function handleDelete(id){
      if(!confirm('Delete this template?')) return;
      try {
        await apiDeleteTemplate(programId, id);
        await refresh();
        if(programId === QS_PROGRAM_ID) await refreshPrograms();
      } catch(err){
        console.error('Failed to delete template', err);
        alert('Failed to delete template');
      }
    }

    return ReactDOM.createPortal(
      <div className="fm-modal-overlay" role="dialog" aria-modal="true" onClick={onClose}>
        <div className="fm-modal max-w-2xl" onClick={e=> e.stopPropagation()}>
          <div className="fm-modal-header">
            <div className="font-semibold">Manage Templates</div>
            <button className="btn btn-ghost" onClick={onClose} aria-label="Close">✕</button>
          </div>
          <div className="fm-modal-body space-y-4">
            <div className="flex justify-between items-center">
              <div className="font-semibold">Templates</div>
              <button className="btn btn-outline" onClick={startNew}>+ New Row</button>
            </div>
            <div className="space-y-2">
              {templates.map(t=> (
                <div key={t.template_id} className="border rounded p-2 flex items-center justify-between">
                  <div>
                    <div className="font-medium">Week {t.week_number} • {t.label}</div>
                    <div className="text-xs text-slate-500">Sort {t.sort_order}{t.notes?` • ${t.notes}`:''}</div>
                  </div>
                  <div className="flex items-center gap-2">
                    <button className="btn btn-ghost text-xs" onClick={()=> startEdit(t)}>Edit</button>
                    <button className="btn btn-ghost text-xs" onClick={()=> handleDelete(t.template_id)}>Delete</button>
                  </div>
                </div>
              ))}
            </div>
            {editing && (
              <form onSubmit={handleSave} className="space-y-2 pt-2">
                <div className="grid grid-cols-2 gap-2">
                  <div>
                    <label className="text-sm block mb-1">Week #</label>
                    <input type="number" className="input" value={wk} onChange={e=> setWk(e.target.value)} />
                  </div>
                  <div>
                    <label className="text-sm block mb-1">Sort Order</label>
                    <input type="number" className="input" value={sort} onChange={e=> setSort(e.target.value)} />
                  </div>
                </div>
                <div>
                  <label className="text-sm block mb-1">Label</label>
                  <input className="input" value={label} onChange={e=> setLabel(e.target.value)} />
                </div>
                <div>
                  <label className="text-sm block mb-1">Notes</label>
                  <textarea className="textarea" value={notes} onChange={e=> setNotes(e.target.value)} />
                </div>
                <div className="flex items-center justify-end gap-2">
                  <button type="button" className="btn btn-ghost" onClick={cancelEdit}>Cancel</button>
                  <button type="submit" className="btn btn-primary">Save</button>
                </div>
              </form>
            )}
          </div>
        </div>
      </div>,
      document.body
    );
  }

  const controlBar = (
    <div className="flex items-center gap-3">
      <select className="input" value={QS_PROGRAM_ID||''} onChange={e=> refreshPrograms(e.target.value||null)}>
        <option value="">Select program</option>
        {programs.map(p=> <option key={p.program_id} value={p.program_id}>{p.title}</option>)}
      </select>
      <button className="btn btn-outline" onClick={()=> setProgramModal({ show:true, program: programs.find(p=> p.program_id === QS_PROGRAM_ID) || null })}>Manage</button>
      <div className="h-6 w-px bg-slate-200" />
      <label className="text-sm text-slate-600">Start</label>
      <input type="date" className="input w-[160px]" value={startDate} onChange={(e)=> setStartDate(e.target.value)} />
      <div className="h-6 w-px bg-slate-200" />
      <label className="text-sm text-slate-600">Weeks</label>
      <div className="flex items-center gap-1">
        <button className="btn btn-outline" onClick={()=> setNumWeeks(w=> Math.max(1, w-1))} aria-label="Decrease weeks">−</button>
        <input type="number" min="1" max="24" step="1" className="input w-16 text-center" value={numWeeks}
               onChange={(e)=> setNumWeeks(()=> { const v = parseInt(e.target.value||'1',10); return isNaN(v) ? 1 : Math.min(24, Math.max(1, v)); })} />
        <button className="btn btn-outline" onClick={()=> setNumWeeks(w=> Math.min(24, w+1))} aria-label="Increase weeks">+</button>
      </div>
      <div className="h-6 w-px bg-slate-200" />
      <button className="btn btn-ghost" title="Jump to today" onClick={()=> setStartDate(dayjs().format('YYYY-MM-DD'))}>Today</button>
    </div>
  );

  return (
    <div className="flex">
      <div className="flex-1 space-y-6 py-6">
<<<<<<< HEAD
        <header className="flex items-center justify-between gap-4 flex-wrap">
          <div className="flex items-center gap-2">
            <div>
              <h1 className="text-2xl md:text-3xl font-bold">ANX Orientation • {trainee}</h1>
              <p className="text-sm text-slate-500">{numWeeks}-Week Program • Start {fmt(startDate)}</p>
=======
          <header className="flex items-center justify-between gap-4 flex-wrap">
            <div className="flex items-center gap-2">
              <div>
                <h1 className="text-2xl md:text-3xl font-bold">ANX Orientation • {trainee}</h1>
                <p className="text-sm text-slate-500">{numWeeks}-Week Program • Start {fmt(startDate)}</p>
              </div>
>>>>>>> 348f355c
            </div>
            <div className="flex items-center gap-2">
              {controlBar}
              <button
                className="btn btn-outline btn-sm hidden md:inline-flex"
                onClick={togglePanel}
                aria-pressed={panelOpen}
              >
                {panelLabel}
              </button>
            </div>
          </header>

      {needsInstantiate && (
        <div className="card p-6">
          <p className="mb-4">This program has no tasks yet. Load preset tasks?</p>
          <button className="btn btn-primary" onClick={handleInstantiate}>Load Program Tasks</button>
        </div>
      )}

      {/* KPIs */}
      <div className="grid md:grid-cols-4 gap-4">
        <div className="card p-4"><div className="text-sm text-slate-500">Overall Progress</div><Ring value={progress.pct}/></div>
        <div className="card p-4"><div className="text-sm text-slate-500">Tasks Completed</div><div className="text-2xl font-semibold mt-2">{progress.done}/{progress.total}</div></div>
        <div className="card p-4"><div className="text-sm text-slate-500">Weeks</div><div className="text-2xl font-semibold mt-2">{numWeeks}</div></div>
        <div className="card p-4"><div className="text-sm text-slate-500">Start</div><div className="text-2xl font-semibold mt-2">{fmt(startDate)}</div></div>
      </div>

      {/* Calendar */}
      <Section title={`${numWeeks}-Week Visual Calendar`} subtitle="Assign tasks by date; click Assign on a day.">
        <div className="grid grid-cols-7 gap-2 text-xs font-medium text-slate-500 mb-2">
          {['Sun','Mon','Tue','Wed','Thu','Fri','Sat'].map(d=> <div key={d} className="text-center">{d}</div>)}
        </div>
        <div className="grid grid-cols-7 gap-2">
          {calDays.map((d,idx)=>{
            const key = d.format('YYYY-MM-DD');
            const items = scheduledMap[key]||[];
            const out = !inRange(d, startDate, numWeeks);
            const expanded = expandedDays.has(key);
            return (
              <div key={idx} data-date={key} className={`card p-2 min-h-[96px] ${out?'opacity-60 bg-slate-50':''}`}
                   onDragOver={handleDragOver} onDragLeave={handleDragLeave} onDrop={(e)=>handleDrop(e,key)}>
                <div className="flex items-center justify-between mb-1">
                  <div className="text-xs font-semibold">{d.format('D')}</div>
                  <button className="btn btn-ghost text-xs" onClick={()=> setAssignPicker({date:key})}>Assign</button>
                </div>
                <div className="space-y-1">
                  {items.slice(0, expanded ? items.length : 3).map((it,i)=> (
                    <div key={i}
                         className={`relative text-[11px] pl-2 pr-4 py-1 rounded-md border ${it.done?'bg-emerald-50 border-emerald-300':'bg-sky-50 border-sky-300'}`}
                         draggable data-wi={it.wi} data-ti={it.ti} data-taskid={it.task_id}
                         onDragStart={handleDragStart} onDragEnd={handleDragEnd}
                         onTouchStart={handleDragStart} onTouchMove={handleTouchMove}
                         onTouchEnd={handleTouchEnd} onTouchCancel={handleTouchEnd}>
                      {it.label}
                      <button type="button" aria-label="Remove"
                              className="absolute -top-1 -right-1 text-xs leading-none text-slate-500 hover:text-slate-700"
                              onClick={(e) => { e.stopPropagation(); setTaskDate(it.wi, it.ti, null, it.task_id); }}
                              onMouseDown={(e) => e.stopPropagation()} onTouchStart={(e) => e.stopPropagation()}>
                        ✕
                      </button>
                    </div>
                  ))}
                  {items.length>3 && (
                    <button type="button" className="text-[11px] text-slate-500" onClick={()=> toggleExpandedDay(key)}>
                      {expanded ? 'Show less' : `+${items.length-3} more…`}
                    </button>
                  )}
                </div>
              </div>
            );
          })}
        </div>
        {assignPicker && <AssignModal date={assignPicker.date} onClose={()=> setAssignPicker(null)} />}
        {programModal.show && <ProgramModal program={programModal.program} onClose={()=> setProgramModal({show:false, program:null})} />}
      </Section>

      {/* Weeks & Tasks */}
      <Section title="Weeks & Tasks">
        <div className="space-y-6">
          {weeks.map((w, wi)=>{
            const pct = Math.round(100*((w.tasks||[]).filter(t=>t.completed).length / ((w.tasks||[]).length||1)));
            return (
              <div key={w.id} className="card p-4">
                <div className="flex items-center justify-between">
                  <div>
                    <div className="text-lg font-semibold">Week {w.wk}: {w.title}</div>
                    <div className="text-sm text-slate-500">{w.theme}</div>
                  </div>
                  <div className="w-48"><ProgressBar value={pct}/><div className="text-xs text-right mt-1">{pct}%</div></div>
                </div>
                <div className="grid md:grid-cols-2 gap-3 mt-4">
                  {(w.tasks||[]).map((t,ti)=> (
                    <div key={t.id} className={`card p-3 relative ${t.completed?'border-emerald-300 bg-emerald-50':''}`}>
                      <button type="button" aria-label="Delete" className="absolute top-1 right-1 text-xs text-slate-500 hover:text-slate-700"
                              onClick={()=> handleDeleteTask(wi,ti)}>✕</button>
                      <div className="flex items-start gap-3">
                        <input type="checkbox" className="mt-1" checked={t.completed} onChange={()=> toggleTask(wi,ti)} />
                        <div className="flex-1">
                          <div className="font-medium">{t.title}</div>
                          <div className="mt-2 flex items-center gap-2 text-sm">
                            <span className="text-slate-600">Assigned:</span>
                            <input type="date" className="input w-auto" value={t.scheduled_for||''}
                                   onChange={e=> setTaskDate(wi,ti, e.target.value||null, t.task_id)} />
                          </div>
                        </div>
                      </div>
                    </div>
                  ))}
                </div>
                <button className="btn btn-outline mt-3" onClick={()=> handleAddTask(wi)}>+ Add Task</button>
              </div>
            );
          })}
        </div>
      </Section>

      <Section title="Deleted Tasks">
        <div className="space-y-2">
          {deletedTasks.length ? (
            deletedTasks.map(t => (
              <div key={t.task_id} className="flex items-center justify-between">
                <span>{t.label || t.title}</span>
                <button className="btn btn-ghost text-xs" onClick={() => handleRestoreTask(t.task_id)}>Restore</button>
              </div>
            ))
          ) : (
            <div className="text-sm text-slate-500">No deleted tasks</div>
          )}
        </div>
      </Section>
    </div>
<<<<<<< HEAD
    {panelOpen && (
      <div className="fixed inset-0 bg-black/50 md:hidden" onClick={() => setPanelOpen(false)}></div>
    )}
    {/* SidePanel: container uses `card`; buttons use `btn`; fields use `input` for consistent styling */}
    <aside
      ref={panelRef}
      className={`card relative bg-slate-50 w-64 p-4 space-y-4 transform transition-transform duration-300 fixed inset-y-0 right-0 z-50
                  ${panelOpen ? 'translate-x-0' : 'translate-x-full'}`}
    >
        <button
          className="btn btn-outline absolute top-4 left-0 -translate-x-full"
          onClick={()=> setPanelOpen(o=>!o)}
          aria-pressed={panelOpen}
        >
          {panelLabel}
        </button>
        <div>
          <h3 className="text-sm font-semibold mb-2">Account</h3>
          <form className="space-y-2" onSubmit={saveAccount}>
            <div>
              <label htmlFor="acct_fullname" className="text-sm block mb-1">Full name</label>
              <input id="acct_fullname" className="input" value={acctName} onChange={e=> setAcctName(e.target.value)} />
            </div>
            <div>
              <label htmlFor="acct_email" className="text-sm block mb-1">Email</label>
              <input id="acct_email" className="input" value={acctEmail} onChange={e=> setAcctEmail(e.target.value)} />
            </div>
            <div>
              <label htmlFor="acct_username" className="text-sm block mb-1">Username</label>
              <input id="acct_username" className="input" value={acctUsername} onChange={e=> setAcctUsername(e.target.value)} />
            </div>
            {acctMsg && <div className="text-xs text-slate-500">{acctMsg}</div>}
            <button className="btn btn-primary w-full mt-2" type="submit">Save</button>
          </form>
        </div>
        <div className="pt-4 border-t border-slate-200">
          <h3 className="text-sm font-semibold mb-2">Change Password</h3>
          <form className="space-y-2" onSubmit={changePassword}>
            <div>
              <label htmlFor="pw_current" className="text-sm block mb-1">Current Password</label>
              <input id="pw_current" type="password" className="input" value={pwCurrent} onChange={e=> setPwCurrent(e.target.value)} />
            </div>
            <div>
              <label htmlFor="pw_new" className="text-sm block mb-1">New Password</label>
              <input id="pw_new" type="password" className="input" value={pwNew} onChange={e=> setPwNew(e.target.value)} />
            </div>
            {pwMsg && <div className="text-xs text-slate-500">{pwMsg}</div>}
            <button className="btn btn-primary w-full mt-2" type="submit">Change Password</button>
          </form>
=======
      <button
        className="btn btn-outline md:hidden fixed bottom-4 right-4 rounded-xl shadow-lg"
        onClick={togglePanel}
        aria-pressed={panelOpen}
      >
        {panelLabel}
      </button>
        {panelOpen && (
          <div
            className="fixed inset-0 bg-black/50 md:hidden overscroll-contain touch-none"
            onClick={togglePanel}
          ></div>
        )}
        {/* SidePanel: container uses `card`; buttons use `btn`; fields use `input` for consistent styling */}
        <div
          className="hidden md:block fixed inset-y-0 z-50 w-1 cursor-col-resize"
          style={{ right: panelWidth }}
          onPointerDown={startResize}
        ></div>
        <aside
          ref={panelRef}
          role="dialog"
          aria-modal="true"
          aria-labelledby="panel-heading"
          className={`card bg-slate-50 p-4 space-y-4 transform transition-transform duration-300 fixed inset-y-0 right-0 z-50
                     ${panelOpen ? 'translate-x-0' : 'translate-x-full'} md:static md:block md:translate-x-0`}
          style={{ width: panelWidth }}
        >
        <h2 id="panel-heading" className="sr-only">Side Panel</h2>
        <div className="flex items-center gap-3 pb-4 border-b border-slate-200">
          <div className="w-10 h-10 rounded-full bg-slate-200 flex items-center justify-center text-sm font-semibold">
            {(acctName||'').split(/\s+/).map(n=>n[0]).join('').slice(0,2).toUpperCase()}
          </div>
          <div className="flex-1 min-w-0">
            <div className="font-medium truncate">{acctName}</div>
            <div className="text-sm text-slate-500 truncate">{acctEmail}</div>
          </div>
          <button
            className="btn btn-ghost text-sm"
            onClick={()=> setOpenSections(prev=> prev.includes('account')? prev : [...prev,'account'])}
          >
            Edit
          </button>
>>>>>>> 348f355c
        </div>
        <div className="pt-4 space-y-4">
          {/* Account */}
          <div>
            <h3>
              <button
                type="button"
                className="flex items-center justify-between w-full"
                aria-expanded={openSections.includes('account')}
                aria-controls="sec-account"
                onClick={()=> toggleSection('account')}
              >
                <span className="flex items-center gap-2"><span aria-hidden="true">👤</span>Account</span>
                <span className={`transition-transform ${openSections.includes('account')? 'rotate-180':''}`}>⌄</span>
              </button>
            </h3>
            {openSections.includes('account') && (
              <div id="sec-account" className="mt-2 space-y-2">
                <form className="space-y-2" onSubmit={saveAccount}>
                  <div>
                    <label htmlFor="acct_fullname" className="text-sm block mb-1">Full name</label>
                    <input id="acct_fullname" className="input" value={acctName} onChange={e=> setAcctName(e.target.value)} />
                  </div>
                  <div>
                    <label htmlFor="acct_email" className="text-sm block mb-1">Email</label>
                    <input id="acct_email" className="input" value={acctEmail} onChange={e=> setAcctEmail(e.target.value)} />
                  </div>
                  <div>
                    <label htmlFor="acct_username" className="text-sm block mb-1">Username</label>
                    <input id="acct_username" className="input" value={acctUsername} onChange={e=> setAcctUsername(e.target.value)} />
                  </div>
                  {acctMsg && <div className="text-xs text-slate-500">{acctMsg}</div>}
                  <button className="btn btn-primary w-full mt-2" type="submit">Save</button>
                </form>
              </div>
            )}
          </div>

          {/* Password */}
          <div>
            <h3>
              <button
                type="button"
                className="flex items-center justify-between w-full"
                aria-expanded={openSections.includes('password')}
                aria-controls="sec-password"
                onClick={()=> toggleSection('password')}
              >
                <span className="flex items-center gap-2"><span aria-hidden="true">🔒</span>Password</span>
                <span className={`transition-transform ${openSections.includes('password')? 'rotate-180':''}`}>⌄</span>
              </button>
            </h3>
            {openSections.includes('password') && (
              <div id="sec-password" className="mt-2 space-y-2">
                <form className="space-y-2" onSubmit={changePassword}>
                  <div>
                    <label htmlFor="pw_current" className="text-sm block mb-1">Current Password</label>
                    <input id="pw_current" type="password" className="input" value={pwCurrent} onChange={e=> setPwCurrent(e.target.value)} />
                  </div>
                  <div>
                    <label htmlFor="pw_new" className="text-sm block mb-1">New Password</label>
                    <input id="pw_new" type="password" className="input" value={pwNew} onChange={e=> setPwNew(e.target.value)} />
                  </div>
                  {pwMsg && <div className="text-xs text-slate-500">{pwMsg}</div>}
                  <button className="btn btn-primary w-full mt-2" type="submit">Change Password</button>
                </form>
              </div>
            )}
          </div>

          {/* Programs & Templates */}
          <div>
            <h3>
              <button
                type="button"
                className="flex items-center justify-between w-full"
                aria-expanded={openSections.includes('programs')}
                aria-controls="sec-programs"
                onClick={()=> toggleSection('programs')}
              >
                <span className="flex items-center gap-2"><span aria-hidden="true">📦</span>Programs & Templates</span>
                <span className={`transition-transform ${openSections.includes('programs')? 'rotate-180':''}`}>⌄</span>
              </button>
            </h3>
            {openSections.includes('programs') && (
              <div id="sec-programs" className="mt-2 space-y-2">
                <div className="space-y-1">
                  {programs.map(p => (
                    <div key={p.program_id} className="flex items-center gap-1">
                      <button
                        className="btn btn-ghost flex-1 justify-start truncate text-left"
                        onClick={() => setProgramModal({ show: true, program: p })}
                      >
                        {p.title}
                      </button>
                      <button
                        className="btn btn-ghost"
                        onClick={() => {
                          setTemplateProgramId(p.program_id);
                          setShowTemplates(true);
                        }}
                      >
                        Templates
                      </button>
                    </div>
                  ))}
                </div>
                <button
                  className="btn btn-outline w-full mt-2"
                  onClick={() => setProgramModal({ show: true, program: null })}
                >
                  + New Program
                </button>
              </div>
            )}
          </div>

          {/* Utilities */}
          <div>
            <h3>
              <button
                type="button"
                className="flex items-center justify-between w-full"
                aria-expanded={openSections.includes('utilities')}
                aria-controls="sec-utilities"
                onClick={()=> toggleSection('utilities')}
              >
                <span className="flex items-center gap-2"><span aria-hidden="true">🛠️</span>Utilities</span>
                <span className={`transition-transform ${openSections.includes('utilities')? 'rotate-180':''}`}>⌄</span>
              </button>
            </h3>
            {openSections.includes('utilities') && (
              <div id="sec-utilities" className="mt-2 space-y-2">
                <button className="btn btn-outline w-full" onClick={() => refreshPrograms()}>
                  Refresh Programs
                </button>
                <button className="btn btn-outline w-full" onClick={onSignOut}>
                  Sign out
                </button>
              </div>
            )}
          </div>
        </div>
      </aside>
    {showTemplates && templateProgramId && (
      <TemplateModal
        programId={templateProgramId}
        onClose={() => setShowTemplates(false)}
      />
    )}
  </div>
  );
}

/* ---- ROOT: checks /me; shows AuthPanel or App ---- */
function Root(){
  const [me, setMe] = useState(null);
  const [checked, setChecked] = useState(false);

  useEffect(()=>{
    (async () => {
      const user = await apiGetMe();
      if (user) setMe(user);
      setChecked(true);
    })();
  }, []);

  if (!checked){
    return (
      <div className="min-h-screen flex items-center justify-center w-full">
        <div className="max-w-2xl mx-auto card p-6">Loading…</div>
      </div>
    );
  }
  if (!me){
    return (
      <div className="min-h-screen flex items-center justify-center w-full">
        <AuthPanel onAuthed={async ()=> { const user = await apiGetMe(); setMe(user); }} />
      </div>
    );
  }
  return <App me={me} onSignOut={async () => { await apiLogout(); window.location.href = '/'; }} />;
}

ReactDOM.createRoot(document.getElementById('root')).render(<Root/>);
</script>
</body>
</html><|MERGE_RESOLUTION|>--- conflicted
+++ resolved
@@ -416,10 +416,7 @@
   const [programs, setPrograms] = useState([]);
   const [programModal, setProgramModal] = useState({ show:false, program:null });
   const [panelOpen, setPanelOpen] = useState(false);
-<<<<<<< HEAD
-=======
-  const [panelWidth, setPanelWidth] = useLocalStorageState('anx_panel_width_px', 260);
->>>>>>> 348f355c
+ 
   const panelLabel = panelOpen ? 'Close Panel' : 'Open Panel';
   const [showTemplates, setShowTemplates] = useState(false);
   const [templateProgramId, setTemplateProgramId] = useState(null);
@@ -1070,20 +1067,13 @@
   return (
     <div className="flex">
       <div className="flex-1 space-y-6 py-6">
-<<<<<<< HEAD
+
         <header className="flex items-center justify-between gap-4 flex-wrap">
           <div className="flex items-center gap-2">
             <div>
               <h1 className="text-2xl md:text-3xl font-bold">ANX Orientation • {trainee}</h1>
               <p className="text-sm text-slate-500">{numWeeks}-Week Program • Start {fmt(startDate)}</p>
-=======
-          <header className="flex items-center justify-between gap-4 flex-wrap">
-            <div className="flex items-center gap-2">
-              <div>
-                <h1 className="text-2xl md:text-3xl font-bold">ANX Orientation • {trainee}</h1>
-                <p className="text-sm text-slate-500">{numWeeks}-Week Program • Start {fmt(startDate)}</p>
-              </div>
->>>>>>> 348f355c
+
             </div>
             <div className="flex items-center gap-2">
               {controlBar}
@@ -1216,7 +1206,7 @@
         </div>
       </Section>
     </div>
-<<<<<<< HEAD
+
     {panelOpen && (
       <div className="fixed inset-0 bg-black/50 md:hidden" onClick={() => setPanelOpen(false)}></div>
     )}
@@ -1266,51 +1256,7 @@
             {pwMsg && <div className="text-xs text-slate-500">{pwMsg}</div>}
             <button className="btn btn-primary w-full mt-2" type="submit">Change Password</button>
           </form>
-=======
-      <button
-        className="btn btn-outline md:hidden fixed bottom-4 right-4 rounded-xl shadow-lg"
-        onClick={togglePanel}
-        aria-pressed={panelOpen}
-      >
-        {panelLabel}
-      </button>
-        {panelOpen && (
-          <div
-            className="fixed inset-0 bg-black/50 md:hidden overscroll-contain touch-none"
-            onClick={togglePanel}
-          ></div>
-        )}
-        {/* SidePanel: container uses `card`; buttons use `btn`; fields use `input` for consistent styling */}
-        <div
-          className="hidden md:block fixed inset-y-0 z-50 w-1 cursor-col-resize"
-          style={{ right: panelWidth }}
-          onPointerDown={startResize}
-        ></div>
-        <aside
-          ref={panelRef}
-          role="dialog"
-          aria-modal="true"
-          aria-labelledby="panel-heading"
-          className={`card bg-slate-50 p-4 space-y-4 transform transition-transform duration-300 fixed inset-y-0 right-0 z-50
-                     ${panelOpen ? 'translate-x-0' : 'translate-x-full'} md:static md:block md:translate-x-0`}
-          style={{ width: panelWidth }}
-        >
-        <h2 id="panel-heading" className="sr-only">Side Panel</h2>
-        <div className="flex items-center gap-3 pb-4 border-b border-slate-200">
-          <div className="w-10 h-10 rounded-full bg-slate-200 flex items-center justify-center text-sm font-semibold">
-            {(acctName||'').split(/\s+/).map(n=>n[0]).join('').slice(0,2).toUpperCase()}
-          </div>
-          <div className="flex-1 min-w-0">
-            <div className="font-medium truncate">{acctName}</div>
-            <div className="text-sm text-slate-500 truncate">{acctEmail}</div>
-          </div>
-          <button
-            className="btn btn-ghost text-sm"
-            onClick={()=> setOpenSections(prev=> prev.includes('account')? prev : [...prev,'account'])}
-          >
-            Edit
-          </button>
->>>>>>> 348f355c
+
         </div>
         <div className="pt-4 space-y-4">
           {/* Account */}
