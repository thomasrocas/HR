--- conflicted
+++ resolved
@@ -1598,15 +1598,12 @@
       try {
         // 1) Always ask the server first for the current user's preference
         const prefs = await apiGetPrefs(); // NOTE: server /prefs returns current user's prefs by default
-<<<<<<< HEAD
+
         const serverProgramId = normalizeProgramId(prefs.program_id);
         let pid = serverProgramId;
         let usedFallback = false;
         let fallbackSource = null;
-=======
-        let pid = normalizeProgramId(prefs.program_id);
-        let usedFallback = false;
->>>>>>> 57e18989
+
 
         // 2) If the server has no preference yet, fall back to URL/localStorage
         if (!pid) {
@@ -1614,10 +1611,9 @@
           if (queryProgramId) {
             pid = queryProgramId;
             usedFallback = true;
-<<<<<<< HEAD
+
             fallbackSource = 'query';
-=======
->>>>>>> 57e18989
+
           }
         }
 
@@ -1627,10 +1623,9 @@
             if (storedProgramId) {
               pid = storedProgramId;
               usedFallback = true;
-<<<<<<< HEAD
+
               fallbackSource = 'storage';
-=======
->>>>>>> 57e18989
+
             }
           } catch (storageErr) {
             pid = pid || null;
@@ -1654,15 +1649,14 @@
           }
         }
 
-<<<<<<< HEAD
+
         if (pid && usedFallback && !serverProgramId && isPrivileged) {
           if (fallbackSource === 'storage' || fallbackSource === 'query') {
             pid = null;
           }
         }
 
-=======
->>>>>>> 57e18989
+
         if (pid) {
           // 3) Persist + tell server so future logins restore correctly
           QS_PROGRAM_ID = normalizeProgramId(pid);
@@ -2070,7 +2064,7 @@
           return candidateId ? sameId(candidateId, QS_PROGRAM_ID) : false;
         });
         if(!hasMatch){
-<<<<<<< HEAD
+
           if (isPrivileged) {
             QS_PROGRAM_ID = null;
           } else {
@@ -2078,11 +2072,7 @@
             const fallbackId = fallbackProgram ? normalizeProgramId(fallbackProgram.program_id ?? fallbackProgram.id ?? fallbackProgram.uuid) : null;
             QS_PROGRAM_ID = fallbackId;
           }
-=======
-          const fallbackProgram = Array.isArray(list) && list.length ? list[0] : null;
-          const fallbackId = fallbackProgram ? normalizeProgramId(fallbackProgram.program_id ?? fallbackProgram.id ?? fallbackProgram.uuid) : null;
-          QS_PROGRAM_ID = fallbackId;
->>>>>>> 57e18989
+
         }
       }
       if(!QS_PROGRAM_ID){
