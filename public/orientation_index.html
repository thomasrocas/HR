<!DOCTYPE html>
<html lang="en">
<head>
  <meta charset="utf-8" />
  <meta name="viewport" content="width=device-width, initial-scale=1" />
  <title>ANX • Orientation – Auth + Calendar</title>
  <!-- Tailwind (Play CDN) -->
  <script src="https://cdn.tailwindcss.com"></script>
  <script>
    tailwind.config = { theme: { extend: { colors: { anx: { sky: '#0ea5e9', mint:'#10b981', slate:'#1f2937' }}}}};
  </script>
  <!-- React UMD + Babel (web-only JSX) -->
  <script src="https://unpkg.com/react@18/umd/react.production.min.js" crossorigin></script>
  <script src="https://unpkg.com/react-dom@18/umd/react-dom.production.min.js" crossorigin></script>
  <script src="https://unpkg.com/@babel/standalone/babel.min.js"></script>
  <!-- Day.js -->
  <script src="https://unpkg.com/dayjs@1.11.11/dayjs.min.js"></script>
  <script src="https://unpkg.com/dayjs@1.11.11/plugin/isoWeek.js"></script>
  <style>
    .card{ @apply bg-white rounded-2xl shadow-sm border border-slate-100; }
    .btn{ @apply inline-flex items-center gap-2 px-3 py-2 rounded-xl border text-sm; }
    .btn-ghost{ @apply border-transparent hover:bg-slate-50; }
    .btn-outline{ @apply border-slate-300 hover:bg-slate-50; }
    .btn-primary{ @apply bg-anx-sky text-white border-anx-sky hover:brightness-95; }
    .tag{ @apply inline-flex items-center px-2 py-0.5 rounded-md text-[11px] border bg-slate-50 text-slate-700; }
    .input{ @apply w-full border rounded-xl px-3 py-2 text-sm; }
    .textarea{ @apply w-full border rounded-xl px-3 py-2 text-sm; }
    .outline-dashed{ outline-style: dashed; }

    button:focus,
    [tabindex]:focus,
    input:focus,
    textarea:focus,
    select:focus{
      @apply outline-none ring-2 ring-anx-sky;
    }

    /* Web Viewer safe modal */
    .fm-modal-overlay{
      position: fixed; inset: 0; background: rgba(0,0,0,.45);
      z-index: 2147483000; display:flex; align-items:center; justify-content:center;
      padding: 1rem; transform: translateZ(0); isolation: isolate; touch-action:none; overscroll-behavior: contain;
    }
    .fm-modal{
      position: relative; background:#fff; border-radius: 1rem; border:1px solid #e5e7eb;
      box-shadow: 0 12px 30px rgba(0,0,0,.24); width: 100%; max-width: 1200px; z-index: 2147483640;
    }
    .fm-modal-header{ display:flex; align-items:center; justify-content:space-between; padding:.75rem 1rem; border-bottom:1px solid #e5e7eb; }
    .fm-modal-body{ max-height: min(70vh, 720px); overflow:auto; padding: 1rem; }
    html, body { height: 100%; }
  </style>
</head>
<body class="min-h-screen bg-slate-50 text-slate-900">
<div id="root" class="max-w-7xl mx-auto px-4"></div>

<script type="text/babel" data-presets="env,react">
const { useEffect, useMemo, useState, useRef, useCallback } = React;
const dayjsIso = dayjs.extend(window.dayjs_plugin_isoWeek);

/* Use same origin the page is served from */
const API = window.location.origin;
const qs = new URLSearchParams(location.search);
let QS_PROGRAM_ID = qs.get('program_id') || localStorage.getItem('anx_program_id') || null;
let CURRENT_USER_ID = null;
let TARGET_USER_ID = null;
let TARGET_USER_NAME = null;
const TRAINEE_PREF_KEY = 'anx_selected_trainee';

const sameId = (a, b) => String(a ?? '') === String(b ?? '');

function readStoredTrainee(){
  if (typeof sessionStorage === 'undefined') return null;
  try {
    const raw = sessionStorage.getItem(TRAINEE_PREF_KEY);
    if (!raw) return null;
    const parsed = JSON.parse(raw);
    if (!parsed || typeof parsed !== 'object' || !parsed.id) return null;
    return { id: String(parsed.id), name: parsed.name || '' };
  } catch (err) {
    return null;
  }
}

function writeStoredTrainee(id, name = ''){
  if (typeof sessionStorage === 'undefined') return;
  try {
    if (!id) {
      sessionStorage.removeItem(TRAINEE_PREF_KEY);
    } else {
      sessionStorage.setItem(TRAINEE_PREF_KEY, JSON.stringify({ id: String(id), name: name || '' }));
    }
  } catch (err) {
    // Ignore storage errors (e.g., private browsing)
  }
}

/* Helpers */
const fmt = (d) => dayjs(d).format('MMM D, YYYY');
const inRange = (d, start, numWeeks) => {
  const s = dayjs(start);
  const e = s.add((numWeeks*7)-1,'day');
  const x = dayjs(d);
  return x.isSame(s,'day') || (x.isAfter(s,'day') && x.isBefore(e,'day')) || x.isSame(e,'day');
};
const uid = () => Math.random().toString(36).slice(2);
const withUser = (url) => {
  if (TARGET_USER_ID && CURRENT_USER_ID && TARGET_USER_ID !== CURRENT_USER_ID) {
    const sep = url.includes('?') ? '&' : '?';
    return `${url}${sep}user_id=${encodeURIComponent(TARGET_USER_ID)}`;
  }
  return url;
};
const withUserBody = (data = {}) => (
  (TARGET_USER_ID && CURRENT_USER_ID && TARGET_USER_ID !== CURRENT_USER_ID)
    ? { ...data, user_id: TARGET_USER_ID }
    : data
);

const ensureDisplayValue = (value, fallback = '—') => {
  if (Array.isArray(value)) {
    return value.length ? value : [fallback];
  }
  if (typeof value === 'number' || typeof value === 'boolean') {
    return value;
  }
  if (value === null || value === undefined) {
    return fallback;
  }
  if (typeof value === 'string' && value.trim() === '') {
    return fallback;
  }
  return value;
};

const toLabelList = (labels) => {
  const ensured = ensureDisplayValue(labels);
  return Array.isArray(ensured) ? ensured : [ensured];
};

const toLabelString = (labels) => toLabelList(labels).join(', ');

const toDisplayString = (value) => {
  const ensured = ensureDisplayValue(value);
  if (Array.isArray(ensured)) {
    return ensured.join(', ');
  }
  return String(ensured);
};

function useFocusTrap(active, ref) {
  useEffect(() => {
    if (!active) return;
    const node = ref.current;
    if (!node) return;
    const selector =
      'a[href], button:not([disabled]), textarea, input, select, [tabindex]:not([tabindex="-1"])';
    const getFocusable = () => node.querySelectorAll(selector);
    const handleKey = (e) => {
      if (e.key !== 'Tab') return;
      const focusable = getFocusable();
      if (!focusable.length) return;
      const first = focusable[0];
      const last = focusable[focusable.length - 1];
      if (e.shiftKey) {
        if (document.activeElement === first) {
          e.preventDefault();
          last.focus();
        }
      } else {
        if (document.activeElement === last) {
          e.preventDefault();
          first.focus();
        }
      }
    };
    document.addEventListener('keydown', handleKey);
    const focusable = getFocusable();
    focusable[0] && focusable[0].focus();
    return () => document.removeEventListener('keydown', handleKey);
  }, [active, ref]);
}

function useLocalStorageState(key, initial) {
  const [value, setValue] = useState(() => {
    const stored = localStorage.getItem(key);
    return stored !== null ? JSON.parse(stored) : initial;
  });
  useEffect(() => {
    localStorage.setItem(key, JSON.stringify(value));
  }, [key, value]);
  return [value, setValue];
}

function useRafThrottle(fn) {
  const frame = useRef(null);
  return (...args) => {
    if (frame.current) return;
    frame.current = requestAnimationFrame(() => {
      fn(...args);
      frame.current = null;
    });
  };
}

/* ---- AUTH PANEL (Local + Google) ---- */
function AuthPanel({ onAuthed }){
  const [mode, setMode] = useState('login');
  const [u, setU] = useState('');
  const [p, setP] = useState('');
  const [name, setName] = useState('');
  const [email, setEmail] = useState('');
  const [err, setErr] = useState('');

  async function doLogin(e){
    e.preventDefault(); setErr('');
    const r = await fetch(`${API}/auth/local/login`, {
      method:'POST', headers:{'Content-Type':'application/json'}, credentials:'include',
      body: JSON.stringify({ username: u.trim(), password: p })
    });
    if(!r.ok){ setErr('Login failed.'); return; }
    onAuthed();
  }
  async function doRegister(e){
    e.preventDefault(); setErr('');
    const r = await fetch(`${API}/auth/local/register`, {
      method:'POST', headers:{'Content-Type':'application/json'}, credentials:'include',
      body: JSON.stringify({ username: u.trim(), password: p, full_name: name.trim(), email: email.trim() })
    });
    if(!r.ok){ setErr('Registration failed (username taken?).'); return; }
    onAuthed();
  }
  function doGoogle(){
    window.location.href = `${API}/auth/google`;
  }

  return (
    <div className="max-w-4xl mx-auto grid md:grid-cols-2 gap-8">
      <div className="card p-6">
        <h2 className="text-xl font-semibold mb-4">{mode === 'login' ? 'Sign in' : 'Create an account'}</h2>
        <p className="text-sm text-slate-500 mb-4">Use a local account as an alternate to Google SSO.</p>
        {mode === 'register' && (
          <>
            <div className="mb-4">
              <label htmlFor="fullName" className="text-sm block mb-1">Full name</label>
              <input id="fullName" className="input" value={name} onChange={e=>setName(e.target.value)} placeholder="Your name" />
            </div>
            <div className="mb-4">
              <label htmlFor="email" className="text-sm block mb-1">Email</label>
              <input id="email" className="input" value={email} onChange={e=>setEmail(e.target.value)} placeholder="you@anx.com" />
            </div>
          </>
        )}
        <div className="mb-4">
          <label htmlFor="username" className="text-sm block mb-1">Username</label>
          <input id="username" className="input" value={u} onChange={e=>setU(e.target.value)} placeholder="e.g., halle" />
        </div>
        <div className="mb-4">
          <label htmlFor="password" className="text-sm block mb-1">Password</label>
          <input id="password" className="input" type="password" value={p} onChange={e=>setP(e.target.value)} placeholder="••••••••" />
        </div>
              <div className="flex flex-col items-center space-y-2 mt-2">
  {mode === 'login' ? (
    <button className="btn btn-primary w-full" onClick={doLogin}>Sign in</button>
  ) : (
    <button className="btn btn-primary w-full" onClick={doRegister}>Create account</button>
  )}

  <div className="flex justify-between w-full text-sm text-center">
    <button
      className="btn btn-ghost flex-1"
      onClick={() => setMode(mode === 'login' ? 'register' : 'login')}
    >
      {mode === 'login'
        ? 'Need an account? Register'
        : 'Already have an account? Sign in'}
    </button>

    <a href="/reset.html" className="btn btn-ghost flex-1">
      Reset Password
    </a>
  </div>
</div>
        <div className="h-px bg-slate-200 my-4"></div>
        <button className="btn btn-outline w-full" onClick={doGoogle}>Continue with Google</button>
      </div>
      <div className="card p-6">
        <h3 className="text-lg font-semibold mb-4">Welcome to ANX Orientation</h3>
        <p className="text-sm text-slate-600 mb-4">
          Sign in to load your calendar, tasks, and preferences. Your session is stored securely and restores your last view.
        </p>
        <ul className="list-disc pl-5 text-sm text-slate-600 space-y-1">
          <li>Use <strong>local username/password</strong> or <strong>Google SSO</strong>.</li>
          <li>Your tasks are tied to your account and won’t mix with others.</li>
          <li>Safe for FileMaker Web Viewer (cookies: SameSite=Lax).</li>
        </ul>
      </div>
    </div>
  );
}

/* ---- API helpers with credentials ---- */
async function apiGetMe(){
  const r = await fetch(`${API}/me`, { credentials:'include' });
  if(!r.ok) return null;
  const u = await r.json();
  u.perms = new Set(u.perms || []);
  u.roles = u.roles || [];
  return u;
}
async function apiLogout(){
  const r = await fetch(`${API}/auth/logout`, { method:'POST', credentials:'include' });
  if(r.status === 403){ alert('You do not have permission to perform this action.'); return null; }
  if(!r.ok) throw new Error('POST /auth/logout failed');
  return true;
}

async function apiGetPrefs(){
  const r = await fetch(withUser(`${API}/prefs`), { credentials:'include' });
  if(!r.ok) return {};
  return r.json();
}
async function apiPatchPrefs(data, opts = {}){
  const { skipUser = false } = opts;
  const url = skipUser ? `${API}/prefs` : withUser(`${API}/prefs`);
  const bodyData = skipUser ? data : withUserBody(data);
  const r = await fetch(url, {
    method:'PATCH', credentials:'include',
    headers: { 'Content-Type': 'application/json' },
    body: JSON.stringify(bodyData)
  });
  if(r.status === 403){ alert('You do not have permission to perform this action.'); return null; }
  if(!r.ok) throw new Error('PATCH /prefs failed');
  return r.json();
}

async function apiPatchMe(data){
  const r = await fetch(`${API}/me`, {
    method:'PATCH', credentials:'include',
    headers:{ 'Content-Type':'application/json' },
    body: JSON.stringify(data)
  });
  if(r.status === 403){ alert('You do not have permission to perform this action.'); return null; }
  if(!r.ok) throw new Error('PATCH /me failed');
  return r.json();
}

async function apiChangePassword(data){
  const r = await fetch(`${API}/auth/local/change-password`, {
    method:'POST', credentials:'include',
    headers:{ 'Content-Type':'application/json' },
    body: JSON.stringify(data)
  });
  if(r.status === 403){ alert('You do not have permission to perform this action.'); return null; }
  if(!r.ok) throw new Error('POST /auth/local/change-password failed');
  return r.json();
}

async function apiListUsers(){
  const r = await fetch(`${API}/rbac/users`, { credentials:'include' });
  if(!r.ok) throw new Error('GET /rbac/users failed');
  return r.json();
}

/* ---- Program & Template helpers ---- */
async function apiListPrograms(){
  const r = await fetch(`${API}/programs`, { credentials:'include' });
  if(!r.ok) throw new Error('GET /programs failed');
  return r.json();
}
async function apiCreateProgram(data){
  const r = await fetch(`${API}/programs`, {
    method:'POST', credentials:'include',
    headers:{ 'Content-Type':'application/json' },
    body: JSON.stringify(data)
  });
  if(r.status === 403){ alert('You do not have permission to perform this action.'); return null; }
  if(!r.ok) throw new Error('POST /programs failed');
  return r.json();
}
async function apiPatchProgram(programId, data){
  const r = await fetch(`${API}/programs/${encodeURIComponent(programId)}`, {
    method:'PATCH', credentials:'include',
    headers:{ 'Content-Type':'application/json' },
    body: JSON.stringify(data)
  });
  if(r.status === 404) return null;
  if(r.status === 403){ alert('You do not have permission to perform this action.'); return null; }
  if(!r.ok) throw new Error(`PATCH /programs/${programId} failed (${r.status})`);
  return r.json();
}
async function apiDeleteProgram(programId){
  const r = await fetch(`${API}/programs/${encodeURIComponent(programId)}`, {
    method:'DELETE', credentials:'include'
  });
  if(r.status === 404) return null;
  if(r.status === 403){ alert('You do not have permission to perform this action.'); return null; }
  if(!r.ok) throw new Error(`DELETE /programs/${programId} failed (${r.status})`);
  return r.json();
}
async function apiListTemplates(programId){
  const r = await fetch(`${API}/programs/${encodeURIComponent(programId)}/templates`, { credentials:'include' });
  if(!r.ok) throw new Error('GET /programs/:id/templates failed');
  return r.json();
}
async function apiCreateTemplate(programId, data){
  const r = await fetch(`${API}/programs/${encodeURIComponent(programId)}/templates`, {
    method:'POST', credentials:'include',
    headers:{ 'Content-Type':'application/json' },
    body: JSON.stringify(data)
  });
  if(r.status === 403){ alert('You do not have permission to perform this action.'); return null; }
  if(!r.ok) throw new Error('POST /programs/:id/templates failed');
  return r.json();
}
async function apiPatchTemplate(programId, templateId, data){
  const r = await fetch(`${API}/programs/${encodeURIComponent(programId)}/templates/${encodeURIComponent(templateId)}`, {
    method:'PATCH', credentials:'include',
    headers:{ 'Content-Type':'application/json' },
    body: JSON.stringify(data)
  });
  if(r.status === 404) return null;
  if(r.status === 403){ alert('You do not have permission to perform this action.'); return null; }
  if(!r.ok) throw new Error(`PATCH /programs/${programId}/templates/${templateId} failed (${r.status})`);
  return r.json();
}
async function apiDeleteTemplate(programId, templateId){
  const r = await fetch(`${API}/programs/${encodeURIComponent(programId)}/templates/${encodeURIComponent(templateId)}`, {
    method:'DELETE', credentials:'include'
  });
  if(r.status === 404) return null;
  if(r.status === 403){ alert('You do not have permission to perform this action.'); return null; }
  if(!r.ok) throw new Error(`DELETE /programs/${programId}/templates/${templateId} failed (${r.status})`);
  return r.json();
}
async function apiInstantiateProgram(programId) {
  const opts = { method:'POST', credentials:'include' };
  if (TARGET_USER_ID && CURRENT_USER_ID && TARGET_USER_ID !== CURRENT_USER_ID) {
    opts.headers = { 'Content-Type': 'application/json' };
    opts.body = JSON.stringify({ user_id: TARGET_USER_ID });
  }
  const res = await fetch(`${API}/programs/${encodeURIComponent(programId)}/instantiate`, opts);
  if(res.status === 403){ alert('You do not have permission to perform this action.'); return null; }
  if (!res.ok) throw new Error('POST /programs/:id/instantiate failed');
  return res.json();
}

// Preload a program's templates into ANOTHER user's task list (admin/manager only)
async function apiPreloadProgramForUser(userId, programId) {
  const url = `${API}/rbac/users/${encodeURIComponent(userId)}/programs/${encodeURIComponent(programId)}/instantiate`;
  const res = await fetch(url, { method: 'POST', credentials: 'include' });
  if (res.status === 403) { alert('You do not have permission to perform this action.'); return null; }
  if (!res.ok) throw new Error('POST /rbac/users/:id/programs/:program_id/instantiate failed');
  return res.json(); // -> { ok: true, created: <n> }
}


/* ---- TASK helpers ---- */
async function apiGetTasks(params = {}){
  const { include_deleted = false, ...rest } = params;
  if(include_deleted) rest.include_deleted = 'true';
  const usp = new URLSearchParams(rest);
  const r = await fetch(withUser(`${API}/tasks?${usp.toString()}`), { credentials:'include' });
  if(!r.ok) throw new Error('GET /tasks failed');
  return r.json();
}
async function apiPatchTask(taskId, payload) {
  const res = await fetch(withUser(`${API}/tasks/${encodeURIComponent(taskId)}`), {
    method: 'PATCH', credentials:'include',
    headers: { 'Content-Type': 'application/json' },
    body: JSON.stringify(payload)
  });
  if (res.status === 404) return null;
  if(res.status === 403){ alert('You do not have permission to perform this action.'); return null; }
  if (!res.ok) throw new Error(`PATCH /tasks/${taskId} failed (${res.status})`);
  return res.json();
}
async function apiPatchScheduledFor(taskId, date) {
  return apiPatchTask(taskId, { scheduled_for: date || null });
}
async function apiCreateTask(data) {
  const res = await fetch(`${API}/tasks`, {
    method: 'POST', credentials:'include',
    headers: { 'Content-Type': 'application/json' },
    body: JSON.stringify(withUserBody(data))
  });
  if(res.status === 403){ alert('You do not have permission to perform this action.'); return null; }
  if (!res.ok) throw new Error(`POST /tasks failed (${res.status})`);
  return res.json();
}
async function apiDeleteTask(taskId) {
  const res = await fetch(withUser(`${API}/tasks/${encodeURIComponent(taskId)}`), {
    method: 'DELETE', credentials:'include'
  });
  if (res.status === 404) return null;
  if(res.status === 403){ alert('You do not have permission to perform this action.'); return null; }
  if (!res.ok) throw new Error(`DELETE /tasks/${taskId} failed (${res.status})`);
  return res.json();
}

async function apiRestoreTask(taskId){
  const res = await fetch(withUser(`${API}/tasks/${encodeURIComponent(taskId)}/restore`), {
    method: 'POST', credentials:'include'
  });
  if (res.status === 404) return null;
  if(res.status === 403){ alert('You do not have permission to perform this action.'); return null; }
  if (!res.ok) throw new Error(`POST /tasks/${taskId}/restore failed (${res.status})`);
  return res.json();
}

/* ---- APP ---- */
function Section({title, subtitle, children, right}){
  return (
    <section className="card p-4 md:p-6">
      <div className="flex items-center justify-between gap-4 flex-wrap">
        <div>
          <h2 className="text-xl font-semibold">{title}</h2>
          {subtitle && <p className="text-sm text-slate-500">{subtitle}</p>}
        </div>
        {right}
      </div>
      <div className="mt-4">{children}</div>
    </section>
  );
}
function ProgressBar({value}){
  return (
    <div className="w-full bg-slate-100 h-2 rounded-full overflow-hidden">
      <div className="h-2 bg-anx-sky" style={{width:`${Math.max(0,Math.min(value,100))}%`}}></div>
    </div>
  );
}
function Ring({value=0}){
  const r=42, c=2*Math.PI*r, off=c - (c * value/100);
  return (
    <svg width="120" height="120" viewBox="0 0 120 120" className="mx-auto">
      <circle cx="60" cy="60" r={r} fill="none" stroke="#e5e7eb" strokeWidth="12" />
      <circle cx="60" cy="60" r={r} fill="none" stroke="#0ea5e9" strokeWidth="12" strokeLinecap="round" style={{ strokeDasharray:c, strokeDashoffset:off, transform:'rotate(-90deg)', transformOrigin:'50% 50%'}}/>
      <text x="50%" y="50%" dominantBaseline="middle" textAnchor="middle" className="fill-slate-700 font-semibold">{value}%</text>
    </svg>
  );
}

function App({ me, onSignOut }){
  const [targetUserId, setTargetUserId] = useState(TARGET_USER_ID);
  const [targetUserName, setTargetUserName] = useState(() => {
    if (TARGET_USER_NAME) return TARGET_USER_NAME;
    if (TARGET_USER_ID && (!me?.id || !sameId(TARGET_USER_ID, me.id))) return '';
    return me?.name || 'Halle Angeles';
  });
  const [startDate, setStartDate] = useState(dayjs().format('YYYY-MM-DD'));
  const [numWeeks, setNumWeeks] = useState(6);
  const [weeks, setWeeks] = useState([]);
  const [deletedTasks, setDeletedTasks] = useState([]);
  const [assignPicker, setAssignPicker] = useState(null); // {date}
  const [dragBadge, setDragBadge] = useState(null);       // {wi,ti,task_id}
  const [expandedDays, setExpandedDays] = useState(new Set());
  const [needsInstantiate, setNeedsInstantiate] = useState(false);
  const [programs, setPrograms] = useState([]);
  const [userPrograms, setUserPrograms] = useState([]);
  const [programModal, setProgramModal] = useState({ show:false, program:null });
  const [panelOpen, setPanelOpen] = useLocalStorageState('anx_panel_open', false);
  const [panelWidth, setPanelWidth] = useLocalStorageState('anx_panel_width_px', 260);
  const [openSections, setOpenSections] = useLocalStorageState('anx_panel_openKeys', []);
  const [searchTerm, setSearchTerm] = useState('');
  const [userList, setUserList] = useState([]);
  const searchDebounce = useRef(null);
  const touchHover = useRef(null);
  const panelRef = useRef(null);
  const triggerRef = useRef(null);
  const filteredPrograms = useMemo(() => {
    const term = searchTerm.trim().toLowerCase();
    if (!term) return userPrograms;
    return userPrograms.filter(p => (p.title || '').toLowerCase().includes(term));
  }, [searchTerm, userPrograms]);
  const perms = useMemo(() => new Set(me?.perms || []), [me]);
  const hasPerm = (p) => perms.has(p);
  const isTrainee = (me?.roles || []).includes('trainee');
  const isReadOnly = (me?.roles || []).some(r => r === 'viewer' || r === 'auditor');
  const isPrivileged = (me?.roles || []).includes('admin') || (me?.roles || []).includes('manager');
  const restoreFocus = () => {
    triggerRef.current && triggerRef.current.focus();
  };
  const togglePanel = (e) => {
    if (panelOpen) {
      setPanelOpen(false);
      restoreFocus();
    } else {
      triggerRef.current = e.currentTarget;
      setPanelOpen(true);
    }
  };

  const toggleSection = (key) => {
    setOpenSections(prev => prev.includes(key) ? prev.filter(k => k !== key) : [...prev, key]);
  };

  const handleUserChange = async (e) => {
    const uid = e.target.value; // keep UUID as string
    const sel = userList.find(u => String(u.id) === String(uid)) || {};
    const selectedName = sel.full_name || '';
    setTargetUserId(uid);
    setTargetUserName(selectedName);
    TARGET_USER_ID = uid;
    TARGET_USER_NAME = selectedName;
    writeStoredTrainee(uid, selectedName);
    try {
      await apiPatchPrefs({ trainee: uid }, { skipUser: true });
    } catch (err) {
      console.error('Failed to save trainee preference', err);
    }
    try {
      const prefs = await apiGetPrefs(); // NOTE: server /prefs returns current user's prefs by default
      QS_PROGRAM_ID = prefs.program_id || null;
      if (QS_PROGRAM_ID) {
        const count = await reloadTasks();
        setNeedsInstantiate(count === 0);
      } else {
        setWeeks([]);
        setDeletedTasks([]);
        setNeedsInstantiate(false);
      }
    } catch (err) {
      console.error('Failed to load tasks', err);
    }
  };

  const handleSearchChange = (e) => {
    const val = e.target.value;
    clearTimeout(searchDebounce.current);
    searchDebounce.current = setTimeout(() => setSearchTerm(val), 150);
  };

  const resizeMove = useRafThrottle((e) => {
    const width = Math.max(260, Math.min(400, window.innerWidth - e.clientX));
    setPanelWidth(width);
  });
  const startResize = (e) => {
    e.preventDefault();
    const move = (ev) => resizeMove(ev);
    const up = () => {
      document.removeEventListener('pointermove', move);
      document.removeEventListener('pointerup', up);
    };
    document.addEventListener('pointermove', move);
    document.addEventListener('pointerup', up);
  };

  const [acctName, setAcctName] = useState(me?.name || '');
  const [acctEmail, setAcctEmail] = useState(me?.email || '');
  const [acctUsername, setAcctUsername] = useState(me?.username || '');
  const [pwCurrent, setPwCurrent] = useState('');
  const [pwNew, setPwNew] = useState('');
  const [acctMsg, setAcctMsg] = useState('');
  const [pwMsg, setPwMsg] = useState('');

  useEffect(() => {
    TARGET_USER_ID = targetUserId;
    TARGET_USER_NAME = targetUserName;
  }, [targetUserId, targetUserName]);

  useEffect(() => {
    if (!isPrivileged) return;
    (async () => {
      try {
        const list = await apiListUsers();
        let normalized = Array.isArray(list) ? [...list] : [];
        if (CURRENT_USER_ID) {
          const hasCurrent = normalized.some(u => sameId(u.id, CURRENT_USER_ID));
          if (!hasCurrent) {
            const currentName = me?.name || me?.full_name || me?.username || 'Current user';
            normalized = [
              { id: CURRENT_USER_ID, full_name: currentName, name: currentName },
              ...normalized,
            ];
          }
        }
        setUserList(normalized);
        if (CURRENT_USER_ID) {
          setTargetUserId(String(CURRENT_USER_ID));
        }
      } catch (err) {
        console.error('Failed to load users', err);
      }
    })();
  }, [isPrivileged, me]);

  useEffect(() => {
    if (!targetUserId) return;
    const match = userList.find(u => String(u.id) === String(targetUserId));
    if (match && match.full_name && match.full_name !== targetUserName) {
      setTargetUserName(match.full_name);
      writeStoredTrainee(targetUserId, match.full_name);
    }
  }, [targetUserId, targetUserName, userList]);

  useEffect(() => {
    if (!panelOpen) return;
    const handleKey = (e) => {
      if (e.key === 'Escape') {
        e.preventDefault();
        setPanelOpen(false);
        restoreFocus();
      }
    };
    document.addEventListener('keydown', handleKey);
    return () => document.removeEventListener('keydown', handleKey);
  }, [panelOpen]);
  useFocusTrap(panelOpen, panelRef);

  function buildWeeks(rows){
    const byWeek = {};
    rows.forEach(r => {
      const wk = r.week_number || 0;
      if (!byWeek[wk]) {
        byWeek[wk] = { id: uid(), wk, title:'', theme:'', result:'', purpose:'', actions:'', tasks: [] };
      }
      byWeek[wk].tasks.push({
        id: r.task_id,
        task_id: r.task_id,
        title: r.label,
        notes: r.notes || '',
        completed: r.done,
        scheduled_for: r.scheduled_for,
        labels: toLabelList(r.labels),
        week_number: typeof r.week_number === 'number' ? r.week_number : ensureDisplayValue(r.week_number),
        journal_entry: ensureDisplayValue(r.journal_entry),
        responsible_person: ensureDisplayValue(r.responsible_person),
        done: typeof r.done === 'boolean' ? r.done : ensureDisplayValue(r.done)
      });
    });
    return Object.values(byWeek).sort((a,b)=> a.wk - b.wk);
  }

  async function reloadTasks(){
    if(!QS_PROGRAM_ID) return 0;
    const rows = await apiGetTasks({ program_id: QS_PROGRAM_ID, include_deleted: true });
    const active = rows.filter(r => !r.deleted);
    setWeeks(buildWeeks(active));
    setDeletedTasks(rows.filter(r => r.deleted));
    return active.length;
  }


  const updateUserPrograms = useCallback(async (programList, { signal } = {}) => {
    try {
      const tasks = await apiGetTasks({ include_deleted: false });
      const taskList = Array.isArray(tasks) ? tasks : [];
      const programIds = Array.from(new Set(taskList.map(t => t?.program_id).filter(Boolean)));
      const list = programList ?? await apiListPrograms();
      if (signal?.aborted) return;
      const safeList = Array.isArray(list) ? list : [];
      setPrograms(safeList);
      const mapped = programIds.reduce((acc, id) => {
        const program = safeList.find(p => sameId(p.program_id, id));
        if (!program) return acc;
        const icon = program.icon || program.emoji || '📘';
        const title = program.title && program.title.trim() ? program.title : 'Untitled Program';
        acc.push({ program_id: id, title, icon });
        return acc;
      }, []);
      if (signal?.aborted) return;
      setUserPrograms(mapped);
    } catch (err) {
      if (signal?.aborted) return;
      console.error('Failed to load user programs', err);
      setUserPrograms([]);
    }
  }, [targetUserId]);


/* Load tasks */
useEffect(() => {
  async function load() {
    try {
      // 1) Always ask the server first for the current user's preference
      const prefs = await apiGetPrefs(); // NOTE: server /prefs returns current user's prefs by default
      let pid = prefs.program_id || null;

      // 2) If the server has no preference yet, fall back to URL/localStorage
      if (!pid) {
        pid = qs.get('program_id') || localStorage.getItem('anx_program_id') || null;
      }

      if (pid) {
        // 3) Persist + tell server so future logins restore correctly
        QS_PROGRAM_ID = pid;
        localStorage.setItem('anx_program_id', pid);
        try { await apiPatchPrefs({ program_id: pid }); } catch (e) {}

        // 4) Load tasks
        const count = await reloadTasks();
        setNeedsInstantiate(count === 0);
      } else {
        // No program selected yet: clear UI
        localStorage.removeItem('anx_program_id');
        setWeeks([]);
        setDeletedTasks([]);
        setNeedsInstantiate(false);
      }
    } catch (err) {
      console.error('Failed to load tasks', err);
    }
  }
  load();
}, []);

  useEffect(() => {
    const signal = { aborted: false };
    updateUserPrograms(undefined, { signal });
    return () => {
      signal.aborted = true;
    };
  }, [targetUserId, updateUserPrograms]);

  async function handleInstantiate(){
    try {
      const res = await apiInstantiateProgram(QS_PROGRAM_ID);
      if(!res) return;
      await reloadTasks();
      await updateUserPrograms();
      setNeedsInstantiate(false);
    } catch(err){
      console.error('Failed to instantiate program', err);
      alert('Failed to load program tasks');
    }
  }

  const progress = useMemo(()=>{
    const all = weeks.flatMap(w=> w.tasks||[]);
    const done = all.filter(t=> t.completed).length;
    const total = all.length || 1;
    return {done, total, pct: Math.round(100*done/total)};
  }, [weeks]);

  const calDays = useMemo(()=>{
    const s = dayjs(startDate).startOf('week');
    const totalDays = Math.max(7, numWeeks * 7);
    return Array.from({length: totalDays}, (_,i)=> s.add(i,'day'));
  }, [startDate, numWeeks]);

  const scheduledMap = useMemo(()=>{
<<<<<<< HEAD
    const parseScheduledTime = (task) => {
      if (!task) return null;
      const explicit = task.scheduled_time !== undefined && task.scheduled_time !== null
        ? String(task.scheduled_time).trim()
        : '';
      if (explicit && /^([01]?\d|2[0-3]):[0-5]\d$/.test(explicit)) {
        return explicit;
      }
      const source = task.scheduled_for !== undefined && task.scheduled_for !== null
        ? String(task.scheduled_for).trim()
        : '';
      if (!source) return null;
      const parsed = dayjs(source);
      if (!parsed.isValid()) return null;
      const hasTime = /\b\d{1,2}:\d{2}\b/.test(source);
=======
    const parseScheduledTime = (value) => {
      if (!value) return null;
      const raw = String(value).trim();
      if (!raw) return null;
      const parsed = dayjs(raw);
      if (!parsed.isValid()) return null;
      const hasTime = /\b\d{1,2}:\d{2}\b/.test(raw);
>>>>>>> 664cbfd7
      if (!hasTime) return null;
      return parsed.format('HH:mm');
    };
    const map = {};
    weeks.forEach((w, wi)=> (w.tasks||[]).forEach((t,ti)=>{
      if(t.scheduled_for){
        const key = dayjs(t.scheduled_for).format('YYYY-MM-DD');
        map[key] = map[key] || [];
<<<<<<< HEAD
        const scheduledTime = parseScheduledTime(t);
=======
        const scheduledTime = parseScheduledTime(t.scheduled_for);
>>>>>>> 664cbfd7
        map[key].push({
          label:`W${w.wk}: ${t.title}`,
          done: typeof t.done === 'boolean' ? t.done : t.completed,
          wi,
          ti,
          task_id: t.task_id,
          labels: toLabelString(t.labels),
          week: typeof t.week_number === 'number' ? t.week_number : ensureDisplayValue(t.week_number),
          journal_entry: ensureDisplayValue(t.journal_entry),
          responsible_person: ensureDisplayValue(t.responsible_person),
          scheduled_for: ensureDisplayValue(t.scheduled_for),
          scheduled_time: scheduledTime
        });
      }
    }));
    Object.keys(map).forEach((key)=>{
      map[key].sort((a,b)=>{
        const aHas = Boolean(a.scheduled_time);
        const bHas = Boolean(b.scheduled_time);
        if (aHas && bHas) return a.scheduled_time.localeCompare(b.scheduled_time);
        if (aHas) return -1;
        if (bHas) return 1;
        return 0;
      });
    });
    return map;
  }, [weeks]);

  async function refreshPrograms(newId){
    try {
      const list = await apiListPrograms();
      if(newId !== undefined){
        QS_PROGRAM_ID = newId;
      }
      if(QS_PROGRAM_ID && !list.find(p=> p.program_id === QS_PROGRAM_ID)){
        QS_PROGRAM_ID = list[0]?.program_id || null;
      }
      if(QS_PROGRAM_ID){
        localStorage.setItem('anx_program_id', QS_PROGRAM_ID);
        try { await apiPatchPrefs({ program_id: QS_PROGRAM_ID }); } catch(e){}
        const count = await reloadTasks();
        if(!count){ setNeedsInstantiate(true); }
        else { setNeedsInstantiate(false); }
      } else {
        localStorage.removeItem('anx_program_id');
        setWeeks([]); setDeletedTasks([]); setNeedsInstantiate(false);
      }
      await updateUserPrograms(list);
    } catch(err){
      console.error('Failed to refresh programs', err);
    }
  }

  async function handleDeleteProgram(programId){
    if(!confirm('Delete this program?')) return;
    try {
      const response = await apiDeleteProgram(programId);
      if(!response || response.deleted !== true) return;
      await refreshPrograms();
    } catch(err){
      console.error('Failed to delete program', err);
      alert('Failed to delete program');
    }
  }

  async function saveAccount(e){
    e.preventDefault();
    setAcctMsg('');
    try {
      const u = await apiPatchMe({ full_name: acctName, email: acctEmail, username: acctUsername });
      if(!u){ setAcctMsg('Save failed'); return; }
      setAcctName(u.name || '');
      setAcctEmail(u.email || '');
      setAcctUsername(u.username || '');
      setAcctMsg('Saved');
    } catch (err) {
      setAcctMsg('Save failed');
    }
  }

  async function changePassword(e){
    e.preventDefault();
    setPwMsg('');
    try {
      const res = await apiChangePassword({ current_password: pwCurrent, new_password: pwNew });
      if(!res){ setPwMsg('Change failed'); return; }
      setPwMsg('Password updated');
      setPwCurrent('');
      setPwNew('');
    } catch (err) {
      setPwMsg('Change failed');
    }
  }

  async function setTaskDate(wi, ti, date, taskId){
    const prevWeeks = structuredClone(weeks);
    setWeeks(prev => {
      const clone = structuredClone(prev);
      if (clone[wi]?.tasks?.[ti]) clone[wi].tasks[ti].scheduled_for = date;
      return clone;
    });
    if (!taskId) { setWeeks(prevWeeks); alert('Failed to save scheduled date'); return; }
    try {
      const row = await apiPatchScheduledFor(taskId, date);
      if (!row || !row.task_id) { setWeeks(prevWeeks); alert('Failed to save scheduled date'); }
    } catch (err) { setWeeks(prevWeeks); alert('Failed to save scheduled date'); }
  }

  function toggleTask(wi, ti){
    const task = weeks[wi]?.tasks?.[ti];
    if(!task) return;
    const prevValue = task.completed;
    const taskId = task.task_id;
    setWeeks(prev => {
      const clone = structuredClone(prev);
      const t = clone[wi]?.tasks?.[ti];
      if(t) t.completed = !prevValue;
      return clone;
    });
    apiPatchTask(taskId, { done: !prevValue }).then(row => {
      if(!row){
        setWeeks(prev => {
          const clone = structuredClone(prev);
          const t = clone[wi]?.tasks?.[ti];
          if(t) t.completed = prevValue;
          return clone;
        });
      }
    }).catch(err => {
      console.error('Failed to update task completion', err);
      setWeeks(prev => {
        const clone = structuredClone(prev);
        const t = clone[wi]?.tasks?.[ti];
        if(t) t.completed = prevValue;
        return clone;
      });
    });
  }

  async function handleAddTask(wi){
    const label = prompt('Task title?');
    if(!label) return;
    try {
      const created = await apiCreateTask({
        label,
        week_number: weeks[wi].wk,
        program_id: QS_PROGRAM_ID
      });
      if(!created) return;
      setWeeks(prev => {
        const clone = structuredClone(prev);
        const task = {
          id: created.task_id,
          task_id: created.task_id,
          title: created.label,
          notes: created.notes || '',
          completed: created.done,
          scheduled_for: created.scheduled_for,
          labels: toLabelList(created.labels),
          week_number: typeof created.week_number === 'number' ? created.week_number : ensureDisplayValue(created.week_number),
          journal_entry: ensureDisplayValue(created.journal_entry),
          responsible_person: ensureDisplayValue(created.responsible_person),
          done: typeof created.done === 'boolean' ? created.done : ensureDisplayValue(created.done)
        };
        clone[wi].tasks = clone[wi].tasks || [];
        clone[wi].tasks.push(task);
        return clone;
      });
    } catch(err){
      console.error('Failed to create task', err);
      alert('Failed to create task');
    }
  }

  async function handleDeleteTask(wi, ti){
    const task = weeks[wi]?.tasks?.[ti];
    if(!task) return;
    if(!confirm('Delete this task?')) return;
    try {
      const res = await apiDeleteTask(task.task_id);
      if(!res) return;
      const weekNumber = weeks[wi].wk;
      setWeeks(ws => {
        const copy = ws.map(w => ({ ...w, tasks: [...(w.tasks||[])] }));
        copy[wi].tasks.splice(ti,1);
        return copy;
      });
      setDeletedTasks(dt => [...dt, { ...task, label: task.title, week_number: weekNumber }]);
    } catch(err){
      console.error('Failed to delete task', err);
      alert('Failed to delete task');
    }
  }

  async function handleRestoreTask(taskId){
    try {
      const res = await apiRestoreTask(taskId);
      if (!res) { console.warn('Task restore failed'); return; }
      setDeletedTasks(dt => dt.filter(t => t.task_id !== taskId));
      setWeeks(ws => {
        const copy = ws.map(w => ({ ...w, tasks: [...(w.tasks||[])] }));
        const wi = copy.findIndex(w => w.wk === res.week_number);
        const newTask = {
          id: res.task_id,
          task_id: res.task_id,
          title: res.label,
          notes: res.notes || '',
          completed: res.done,
          scheduled_for: res.scheduled_for,
          labels: toLabelList(res.labels),
          week_number: typeof res.week_number === 'number' ? res.week_number : ensureDisplayValue(res.week_number),
          journal_entry: ensureDisplayValue(res.journal_entry),
          responsible_person: ensureDisplayValue(res.responsible_person),
          done: typeof res.done === 'boolean' ? res.done : ensureDisplayValue(res.done)
        };
        if (wi !== -1) {
          copy[wi].tasks.push(newTask);
        } else {
          copy.push({ id: uid(), wk: res.week_number, title:'', theme:'', result:'', purpose:'', actions:'', tasks:[newTask] });
          copy.sort((a,b)=> a.wk - b.wk);
        }
        return copy;
      });
    } catch(err){
      console.error('Failed to restore task', err);
      alert('Failed to restore task');
    }
  }

  function toggleExpandedDay(key){
    setExpandedDays(prev => {
      const next = new Set(prev);
      if(next.has(key)) next.delete(key); else next.add(key);
      return next;
    });
  }

  function handleDragStart(e){
    if (!(hasPerm('task.assign') && isPrivileged && !isTrainee)) return;
    const { wi, ti, taskid } = e.currentTarget.dataset;
    setDragBadge({ wi: Number(wi), ti: Number(ti), task_id: taskid });
  }
  function handleDragEnd(){
    if (!(hasPerm('task.assign') && isPrivileged && !isTrainee)) return;
    setDragBadge(null);
  }
  function handleDragOver(e){
    if (!(hasPerm('task.assign') && isPrivileged && !isTrainee)) return;
    e.preventDefault();
    e.currentTarget.classList.add('outline-dashed','outline-2','outline-anx-sky');
  }
  function handleDragLeave(e){
    if (!(hasPerm('task.assign') && isPrivileged && !isTrainee)) return;
    e.currentTarget.classList.remove('outline-dashed','outline-2','outline-anx-sky');
  }
  function handleDrop(e, date){
    if (!(hasPerm('task.assign') && isPrivileged && !isTrainee)) return;
    e.preventDefault();
    handleDragLeave(e);
    if(dragBadge){
      setTaskDate(dragBadge.wi, dragBadge.ti, date, dragBadge.task_id);
      setDragBadge(null);
    }
  }

  function handleTouchMove(e){
    if (!(hasPerm('task.assign') && isPrivileged && !isTrainee)) return;
    const touch = e.touches[0];
    const el = document.elementFromPoint(touch.clientX, touch.clientY);
    if(touchHover.current && touchHover.current !== el){
      handleDragLeave({currentTarget: touchHover.current});
      touchHover.current = null;
    }
    if(el && el.dataset && el.dataset.date){
      handleDragOver({preventDefault: ()=>{}, currentTarget: el});
      touchHover.current = el;
    }
    e.preventDefault();
  }
  function handleTouchEnd(e){
    if (!(hasPerm('task.assign') && isPrivileged && !isTrainee)) return;
    const touch = e.changedTouches[0];
    const el = document.elementFromPoint(touch.clientX, touch.clientY);
    if(touchHover.current){
      handleDragLeave({currentTarget: touchHover.current});
      touchHover.current = null;
    }
    if(el && el.dataset && el.dataset.date){
      handleDrop({preventDefault: ()=>{}, currentTarget: el}, el.dataset.date);
    } else {
      setDragBadge(null);
    }
  }

  const weekColumns = useMemo(()=> {
    const sorted = [...weeks].sort((a,b)=> a.wk - b.wk);
    return sorted.map((w,wi)=> ({
      wk: w.wk,
      title: w.title,
      items: (w.tasks||[])
        .map((t, ti) => (!t.scheduled_for ? { label: t.title, wi, ti, task_id: t.task_id } : null))
        .filter(Boolean)
    }));
  }, [weeks]);

  function AssignModal({date, onClose}){
    const visible = weekColumns.filter(c => c.items.length);
    const handleAssign = (it) => { setTaskDate(it.wi, it.ti, date, it.task_id); onClose(); };
    return ReactDOM.createPortal(
      <div className="fm-modal-overlay" role="dialog" aria-modal="true" onClick={onClose} tabIndex={0}>
        <div className="fm-modal" onClick={(e)=> e.stopPropagation()}>
          <div className="fm-modal-header">
            <div className="font-semibold">Assign Task to {fmt(date)}</div>
            <button className="btn btn-ghost" onClick={onClose} aria-label="Close">✕</button>
          </div>
          <div className="fm-modal-body">
            {visible.length ? (
              <div className="grid grid-cols-1 sm:grid-cols-2 lg:grid-cols-3 xl:grid-cols-6 gap-3">
                {visible.map((col, idx)=> (
                  <div key={idx} className="border rounded-xl overflow-hidden">
                    <div className="px-3 py-2 bg-slate-50 text-sm font-semibold border-b">Week {col.wk}</div>
                    <div className="p-2 grid gap-2">
                      {col.items.map((it, i)=> (
                        <button key={i} className="btn btn-outline justify-start truncate text-left" title={it.label} onClick={()=> handleAssign(it)}>
                          {it.label}
                        </button>
                      ))}
                    </div>
                  </div>
                ))}
              </div>
            ) : (
              <div className="flex items-center justify-center py-8">
                <div className="card p-6 text-center text-sm text-slate-500">All tasks are scheduled!</div>
              </div>
            )}
          </div>
        </div>
      </div>,
      document.body
    );
  }

  function ProgramModal({ program, onClose }){
    const [title, setTitle] = useState(program?.title || '');
    const [weeksCount, setWeeksCount] = useState(program?.total_weeks || 6);
    const [desc, setDesc] = useState(program?.description || '');
    const [showTemplates, setShowTemplates] = useState(false);

    useEffect(()=>{
      setTitle(program?.title || '');
      setWeeksCount(program?.total_weeks || 6);
      setDesc(program?.description || '');
    }, [program]);

    async function handleSave(){
      try {
        const data = { title: title.trim(), total_weeks: Number(weeksCount), description: desc };
        let saved;
        if(program?.program_id){
          saved = await apiPatchProgram(program.program_id, data);
        } else {
          saved = await apiCreateProgram(data);
        }
        if(!saved) return;
        await refreshPrograms(saved.program_id);
        onClose();
      } catch(err){
        console.error('Failed to save program', err);
        alert('Failed to save program');
      }
    }

    async function handleDelete(){
      if(!program?.program_id) return;
      if(!confirm('Delete this program?')) return;
      try {
        const res = await apiDeleteProgram(program.program_id);
        if(!res) return;
        await refreshPrograms();
        onClose();
      } catch(err){
        console.error('Failed to delete program', err);
        alert('Failed to delete program');
      }
    }

    return ReactDOM.createPortal(
      <div className="fm-modal-overlay" role="dialog" aria-modal="true" onClick={onClose} tabIndex={0}>
        <div className="fm-modal max-w-lg" onClick={e=> e.stopPropagation()}>
          <div className="fm-modal-header">
            <div className="font-semibold">{program?.program_id ? 'Edit Program' : 'New Program'}</div>
            <button className="btn btn-ghost" onClick={onClose} aria-label="Close">✕</button>
          </div>
          <div className="fm-modal-body space-y-4">
            <div>
              <label className="text-sm block mb-1">Title</label>
              <input className="input" value={title} onChange={e=>setTitle(e.target.value)} />
            </div>
            <div>
              <label className="text-sm block mb-1">Total Weeks</label>
              <input type="number" min="1" className="input" value={weeksCount} onChange={e=> setWeeksCount(e.target.value)} />
            </div>
            <div>
              <label className="text-sm block mb-1">Description</label>
              <textarea className="textarea" value={desc} onChange={e=> setDesc(e.target.value)} />
            </div>
            <div className="flex items-center justify-between pt-2">
              {program?.program_id && (
                <div className="flex items-center gap-2">
                  {hasPerm('program.delete') && !isTrainee && (
                    <button className="btn btn-outline" onClick={handleDelete}>Delete</button>
                  )}
                  {hasPerm('template.read') && !isTrainee && (
                    <button className="btn btn-outline" onClick={()=> setShowTemplates(true)}>Templates</button>
                  )}
                </div>
              )}
              <div className="ml-auto flex items-center gap-2">
                <button className="btn btn-ghost" onClick={onClose}>Cancel</button>
                <button className="btn btn-primary" onClick={handleSave}>Save</button>
              </div>
            </div>
          </div>
          {showTemplates && program?.program_id && hasPerm('template.read') && !isTrainee && <TemplateModal programId={program.program_id} onClose={()=> setShowTemplates(false)} />}
        </div>
      </div>,
      document.body
    );
  }

  function TemplateModal({ programId, onClose }){
    const [templates, setTemplates] = useState([]);
    const [editing, setEditing] = useState(null);
    const [wk, setWk] = useState(1);
    const [label, setLabel] = useState('');
    const [notes, setNotes] = useState('');
    const [sort, setSort] = useState(1);

    useEffect(()=>{ refresh(); }, [programId]);

    async function refresh(){
      try {
        const list = await apiListTemplates(programId);
        setTemplates(list);
      } catch(err){
        console.error('Failed to load templates', err);
      }
    }

    function startNew(){
      setEditing({});
      setWk(1); setLabel(''); setNotes(''); setSort(1);
    }
    function startEdit(t){
      setEditing(t);
      setWk(t.week_number||1); setLabel(t.label||''); setNotes(t.notes||''); setSort(t.sort_order||1);
    }
    function cancelEdit(){
      setEditing(null);
    }

    async function handleSave(e){
      e.preventDefault();
      try {
        const data = { week_number:Number(wk), label:label.trim(), notes, sort_order:Number(sort) };
        let saved;
        if(editing?.template_id){
          saved = await apiPatchTemplate(programId, editing.template_id, data);
        } else {
          saved = await apiCreateTemplate(programId, data);
        }
        if(!saved) return;
        await refresh();
        setEditing(null);
        if(programId === QS_PROGRAM_ID) await refreshPrograms();
      } catch(err){
        console.error('Failed to save template', err);
        alert('Failed to save template');
      }
    }

    async function handleDelete(id){
      if(!confirm('Delete this template?')) return;
      try {
        const res = await apiDeleteTemplate(programId, id);
        if(!res) return;
        await refresh();
        if(programId === QS_PROGRAM_ID) await refreshPrograms();
      } catch(err){
        console.error('Failed to delete template', err);
        alert('Failed to delete template');
      }
    }

    return ReactDOM.createPortal(
      <div className="fm-modal-overlay" role="dialog" aria-modal="true" onClick={onClose} tabIndex={0}>
        <div className="fm-modal max-w-2xl" onClick={e=> e.stopPropagation()}>
          <div className="fm-modal-header">
            <div className="font-semibold">Manage Templates</div>
            <button className="btn btn-ghost" onClick={onClose} aria-label="Close">✕</button>
          </div>
          <div className="fm-modal-body space-y-4">
            <div className="flex justify-between items-center">
              <div className="text-sm font-semibold">Templates</div>
              {(hasPerm('template.create') || hasPerm('template.update')) && (
                <button className="btn btn-outline" onClick={startNew}>+ New Row</button>
              )}
            </div>
            <div className="space-y-2">
              {templates.map(t=> (
                <div key={t.template_id} className="border rounded p-2 flex items-center justify-between text-sm">
                  <div>
                    <div className="text-sm font-medium">Week {t.week_number} • {t.label}</div>
                    <div className="text-xs text-slate-500">Sort {t.sort_order}{t.notes?` • ${t.notes}`:''}</div>
                  </div>
                  <div className="flex items-center gap-2">
                    <button
                      className="btn btn-ghost"
                      onClick={() => startEdit(t)}
                      title="Edit"
                    >
                      <span aria-hidden="true">✏️</span>
                      <span className="sr-only">Edit</span>
                    </button>
                    {hasPerm('template.delete') && (
                      <button
                        className="btn btn-ghost"
                        onClick={() => handleDelete(t.template_id)}
                        title="Delete"
                      >
                        <span aria-hidden="true">🗑️</span>
                        <span className="sr-only">Delete</span>
                      </button>
                    )}
                  </div>
                </div>
              ))}
            </div>
            {editing && (
              <form onSubmit={handleSave} className="space-y-2 pt-2">
                <div className="grid grid-cols-2 gap-2">
                  <div>
                    <label className="text-sm block mb-1">Week #</label>
                    <input type="number" className="input" value={wk} onChange={e=> setWk(e.target.value)} />
                  </div>
                  <div>
                    <label className="text-sm block mb-1">Sort Order</label>
                    <input type="number" className="input" value={sort} onChange={e=> setSort(e.target.value)} />
                  </div>
                </div>
                <div>
                  <label className="text-sm block mb-1">Label</label>
                  <input className="input" value={label} onChange={e=> setLabel(e.target.value)} />
                </div>
                <div>
                  <label className="text-sm block mb-1">Notes</label>
                  <textarea className="textarea" value={notes} onChange={e=> setNotes(e.target.value)} />
                </div>
                <div className="flex items-center justify-end gap-2">
                  <button type="button" className="btn btn-ghost" onClick={cancelEdit}>Cancel</button>
                  {(hasPerm('template.create') || hasPerm('template.update')) && (
                    <button type="submit" className="btn btn-primary">Save</button>
                  )}
                </div>
              </form>
            )}
          </div>
        </div>
      </div>,
      document.body
    );
  }

  const controlBar = !isTrainee && (
    <div className="flex items-center gap-3">
      <label className="text-sm text-slate-600">Start</label>
      <input type="date" className="input w-[160px]" value={startDate} onChange={(e)=> setStartDate(e.target.value)} />
      <div className="h-6 w-px bg-slate-200" />
      <label className="text-sm text-slate-600">Weeks</label>
      <div className="flex items-center gap-1">
        <button className="btn btn-outline" onClick={()=> setNumWeeks(w=> Math.max(1, w-1))} aria-label="Decrease weeks">−</button>
        <input type="number" min="1" max="24" step="1" className="input w-16 text-center" value={numWeeks}
               onChange={(e)=> setNumWeeks(()=> { const v = parseInt(e.target.value||'1',10); return isNaN(v) ? 1 : Math.min(24, Math.max(1, v)); })} />
        <button className="btn btn-outline" onClick={()=> setNumWeeks(w=> Math.min(24, w+1))} aria-label="Increase weeks">+</button>
      </div>
      <div className="h-6 w-px bg-slate-200" />
      <button className="btn btn-ghost" title="Jump to today" onClick={()=> setStartDate(dayjs().format('YYYY-MM-DD'))}>Today</button>
    </div>
  );

  return (
    <div className="flex">
      <div className="flex-1 space-y-6 py-6">
          <header className="flex items-center justify-between gap-4 flex-wrap">
            <div className="flex items-center gap-2">
              <div>
                <h1 className="text-2xl md:text-3xl font-bold">ANX Orientation • {targetUserName}</h1>
                <p className="text-sm text-slate-500">{numWeeks}-Week Program • Start {fmt(startDate)}</p>
                {me.roles?.length > 0 && (
                  <div className="text-xs text-slate-500">
                    Roles: {me.roles.join(', ')}
                  </div>
                )}
              </div>
            </div>
              <div className="flex items-center gap-2">
               {controlBar}
               {isTrainee && (
               <button className="btn btn-outline" onClick={onSignOut}>
               Sign out
               </button>
                  )}
              </div>

          </header>

      {/* KPIs */}
      {!isTrainee && (
        <div className="grid md:grid-cols-4 gap-4">
          <div className="card p-4"><div className="text-sm text-slate-500">Overall Progress</div><Ring value={progress.pct}/></div>
          <div className="card p-4"><div className="text-sm text-slate-500">Tasks Completed</div><div className="text-2xl font-semibold mt-2">{progress.done}/{progress.total}</div></div>
          <div className="card p-4"><div className="text-sm text-slate-500">Weeks</div><div className="text-2xl font-semibold mt-2">{numWeeks}</div></div>
          <div className="card p-4"><div className="text-sm text-slate-500">Start</div><div className="text-2xl font-semibold mt-2">{fmt(startDate)}</div></div>
        </div>
      )}

      {/* Calendar */}
      {(
      <Section title={`${numWeeks}-Week Visual Calendar`} subtitle="Assign tasks by date; click Assign on a day.">
        <div className="grid grid-cols-7 gap-2 text-xs font-medium text-slate-500 mb-2">
          {['Sun','Mon','Tue','Wed','Thu','Fri','Sat'].map(d=> <div key={d} className="text-center">{d}</div>)}
        </div>
        <div id="orientationCalendar" className="grid grid-cols-7 gap-2">
          {calDays.map((d,idx)=>{
            const key = d.format('YYYY-MM-DD');
            const items = scheduledMap[key]||[];
            const out = !inRange(d, startDate, numWeeks);
            const expanded = expandedDays.has(key);
            return (
              <div key={idx} data-date={key} className={`card p-2 min-h-[96px] ${out?'opacity-60 bg-slate-50':''}`}
                   onDragOver={hasPerm('task.assign') && isPrivileged && !isTrainee ? handleDragOver : undefined} onDragLeave={hasPerm('task.assign') && isPrivileged && !isTrainee ? handleDragLeave : undefined} onDrop={hasPerm('task.assign') && isPrivileged && !isTrainee ? (e)=>handleDrop(e,key) : undefined}>
                <div className="flex items-center justify-between mb-1">
                  <div className="text-xs font-semibold">{d.format('D')}</div>
                  {hasPerm('task.assign') && isPrivileged && !isTrainee && <button className="btn btn-ghost text-xs" onClick={()=> setAssignPicker({date:key})}>Assign</button>}
                </div>
                <div className="space-y-1">
                  {items.slice(0, expanded ? items.length : 3).map((it,i)=> (
                    <div key={i}
                         className={`relative text-[11px] pl-2 pr-4 py-1 rounded-md border cursor-pointer focus-visible:ring-2 focus-visible:ring-anx-sky ${it.done?'bg-emerald-50 border-emerald-300':'bg-sky-50 border-sky-300'}`}
                         role="button"
                         tabIndex={0}
                         draggable={hasPerm('task.assign') && isPrivileged && !isTrainee}
                         data-wi={it.wi}
                         data-ti={it.ti}
                         data-taskid={it.task_id}
                         data-task-id={it.task_id}
                         data-title={it.label}
                         data-week={typeof it.week === 'number' || typeof it.week === 'string' ? String(it.week) : toDisplayString(it.week)}
                         data-journal_entry={toDisplayString(it.journal_entry)}
                         data-responsible_person={toDisplayString(it.responsible_person)}
                         data-scheduled_for={toDisplayString(it.scheduled_for)}
                         data-scheduled_time={it.scheduled_time ? it.scheduled_time : ''}
                         data-done={typeof it.done === 'boolean' ? String(it.done) : toDisplayString(it.done)}
                         onDragStart={hasPerm('task.assign') && isPrivileged && !isTrainee ? handleDragStart : undefined} onDragEnd={hasPerm('task.assign') && isPrivileged && !isTrainee ? handleDragEnd : undefined}
                         onTouchStart={hasPerm('task.assign') && isPrivileged && !isTrainee ? handleDragStart : undefined} onTouchMove={hasPerm('task.assign') && isPrivileged && !isTrainee ? handleTouchMove : undefined}
                         onTouchEnd={hasPerm('task.assign') && isPrivileged && !isTrainee ? handleTouchEnd : undefined} onTouchCancel={hasPerm('task.assign') && isPrivileged && !isTrainee ? handleTouchEnd : undefined}>
                      {it.label}
                      {hasPerm('task.assign') && isPrivileged && !isTrainee && (
                        <button type="button" aria-label="Remove"
                                className="absolute -top-1 -right-1 text-xs leading-none text-slate-500 hover:text-slate-700"
                                onClick={(e) => { e.stopPropagation(); setTaskDate(it.wi, it.ti, null, it.task_id); }}
                                onMouseDown={(e) => e.stopPropagation()} onTouchStart={(e) => e.stopPropagation()}>
                          ✕
                        </button>
                      )}
                    </div>
                  ))}
                  {items.length>3 && (
                    <button type="button" className="text-[11px] text-slate-500" onClick={()=> toggleExpandedDay(key)}>
                      {expanded ? 'Show less' : `+${items.length-3} more…`}
                    </button>
                  )}
                </div>
              </div>
            );
          })}
        </div>
        {assignPicker && hasPerm('task.assign') && isPrivileged && !isTrainee && <AssignModal date={assignPicker.date} onClose={()=> setAssignPicker(null)} />}
        {programModal.show && <ProgramModal program={programModal.program} onClose={()=> setProgramModal({show:false, program:null})} />}
      </Section>
      )}

      {/* Weeks & Tasks */}
      <Section title="Weeks & Tasks">
        <div className="space-y-6">
          {weeks.map((w, wi)=>{
            const pct = Math.round(100*((w.tasks||[]).filter(t=>t.completed).length / ((w.tasks||[]).length||1)));
            return (
              <div key={w.id} className="card p-4">
                <div className="flex items-center justify-between">
                  <div>
                    <div className="text-lg font-semibold">Week {w.wk}: {w.title}</div>
                    <div className="text-sm text-slate-500">{w.theme}</div>
                  </div>
                  <div className="w-48"><ProgressBar value={pct}/><div className="text-xs text-right mt-1">{pct}%</div></div>
                </div>
                <div className="grid md:grid-cols-2 gap-3 mt-4">
                  {(w.tasks||[]).map((t,ti)=> (
                    <div key={t.id} className={`card p-3 relative ${t.completed?'border-emerald-300 bg-emerald-50':''}`}>
                      {hasPerm('task.delete') && isPrivileged && !isTrainee && (
                        <button type="button" aria-label="Delete" className="absolute top-1 right-1 text-xs text-slate-500 hover:text-slate-700"
                                onClick={()=> handleDeleteTask(wi,ti)}>✕</button>
                      )}
                      <div className="flex items-start gap-3">
                        <input type="checkbox" className="mt-1" checked={t.completed} onChange={()=> toggleTask(wi,ti)} />
                        <div className="flex-1">
                          <div className="font-medium">{t.title}</div>
                          {hasPerm('task.assign') && isPrivileged && !isTrainee && (
                            <div className="mt-2 flex items-center gap-2 text-sm">
                              <span className="text-slate-600">Assigned:</span>
                              <input type="date" className="input w-auto" value={t.scheduled_for||''}
                                     onChange={e=> setTaskDate(wi,ti, e.target.value||null, t.task_id)} />
                            </div>
                          )}
                        </div>
                      </div>
                    </div>
                  ))}
                </div>
                {hasPerm('task.create') && !isTrainee && (
                  <button className="btn btn-outline mt-3" onClick={()=> handleAddTask(wi)}>+ Add Task</button>
                )}
              </div>
            );
          })}
        </div>
      </Section>
      {hasPerm('task.delete') && isPrivileged && !isTrainee && (
      <Section title="Deleted Tasks">
        <div className="space-y-2">
          {deletedTasks.length ? (
            deletedTasks.map(t => (
              <div key={t.task_id} className="flex items-center justify-between">
                <span>{t.label || t.title}</span>
                <button className="btn btn-ghost text-xs" onClick={() => handleRestoreTask(t.task_id)}>Restore</button>
              </div>
            ))
          ) : (
            <div className="text-sm text-slate-500">No deleted tasks</div>
          )}
        </div>
      </Section>
      )}
    </div>
      {panelOpen && (
        <div
          className="fixed inset-0 bg-black/50 md:hidden overscroll-contain touch-none"
          onClick={togglePanel}
          tabIndex={0}
        ></div>
      )}
      {!isTrainee && (
      <button
        id="side-panel-toggle"
        onClick={togglePanel}
        aria-label="Toggle side panel"
        aria-expanded={panelOpen}
        aria-controls="side-panel"
        className="fixed right-0 top-1/2 z-50 transform -translate-y-1/2 p-1 bg-white border rounded-l shadow"
        style={{ right: panelOpen ? panelWidth : 0 }}
      >
        {panelOpen ? (
          <svg xmlns="http://www.w3.org/2000/svg" fill="none" viewBox="0 0 24 24" strokeWidth="2" stroke="currentColor" className="w-4 h-4">
            <path strokeLinecap="round" strokeLinejoin="round" d="M15 19l-7-7 7-7" />
          </svg>
        ) : (
          <svg xmlns="http://www.w3.org/2000/svg" fill="none" viewBox="0 0 24 24" strokeWidth="2" stroke="currentColor" className="w-4 h-4">
            <path strokeLinecap="round" strokeLinejoin="round" d="M9 5l7 7-7 7" />
          </svg>
        )}
      </button>
      )}
      {/* SidePanel: container uses `card`; buttons use `btn`; fields use `input` for consistent styling */}
      {panelOpen && (
        <div
          className="hidden md:block fixed inset-y-0 z-50 w-1 cursor-col-resize"
          style={{ right: panelWidth }}
          onPointerDown={startResize}
          tabIndex={0}
        ></div>
      )}
      <aside
          id="side-panel"
          ref={panelRef}
          role="dialog"
          aria-modal="true"
          aria-labelledby="panel-heading"
          className={`card bg-slate-50 p-4 space-y-4 transform transition-transform duration-300 fixed inset-y-0 right-0 z-50
                     ${panelOpen ? 'translate-x-0' : 'translate-x-full'}`}
          style={{ width: panelWidth }}
        >
        <h2 id="panel-heading" className="sr-only">Side Panel</h2>
        <div className="flex items-center gap-3 pb-4 border-b border-slate-200">
          <div className="w-10 h-10 rounded-full bg-slate-200 flex items-center justify-center text-sm font-semibold">
            {(acctName||'').split(/\s+/).map(n=>n[0]).join('').slice(0,2).toUpperCase()}
          </div>
          <div className="flex-1 min-w-0">
            <div className="font-medium truncate">{acctName}</div>
            <div className="text-sm text-slate-500 truncate">{acctEmail}</div>
            {me?.roles?.length > 0 && (
              <div className="text-xs text-slate-500 truncate">Role: {me.roles.join(', ')}</div>
            )}
          </div>
          <button
            className="btn btn-ghost text-sm"
            onClick={()=> setOpenSections(prev=> prev.includes('account')? prev : [...prev,'account'])}
          >
            Edit
          </button>
        </div>
        <div className="pt-4 space-y-4">
          {isPrivileged && (
            <div>
              <label htmlFor="target-user" className="text-sm block mb-1">Viewing tasks for</label>
              <select id="target-user" className="input w-full" value={targetUserId} onChange={handleUserChange}>
                {userList.map(u => (
                  <option key={u.id} value={u.id}>{u.full_name}</option>
                ))}
              </select>
            </div>
          )}
          <input
            className="input w-full"
            placeholder="Search…"
            onChange={handleSearchChange}
          />
          {/* Account */}
          <div>
            <h3>
              <button
                id="hdr-account"
                type="button"
                className="btn btn-ghost w-full justify-between text-sm font-semibold"
                aria-expanded={openSections.includes('account')}
                aria-controls="sec-account"
                onClick={()=> toggleSection('account')}
              >
                <span className="flex items-center gap-2"><span aria-hidden="true">👤</span>Account</span>
                <span className={`transition-transform ${openSections.includes('account')? 'rotate-180':''}`}>⌄</span>
              </button>
            </h3>
            {openSections.includes('account') && (
              <div id="sec-account" className="mt-2 space-y-2" aria-labelledby="hdr-account">
                <form className="space-y-2" onSubmit={saveAccount}>
                  <div>
                    <label htmlFor="acct_fullname" className="text-sm block mb-1">Full name</label>
                    <input id="acct_fullname" className="input" value={acctName} onChange={e=> setAcctName(e.target.value)} />
                  </div>
                  <div>
                    <label htmlFor="acct_email" className="text-sm block mb-1">Email</label>
                    <input id="acct_email" className="input" value={acctEmail} onChange={e=> setAcctEmail(e.target.value)} />
                  </div>
                  <div>
                    <label htmlFor="acct_username" className="text-sm block mb-1">Username</label>
                    <input id="acct_username" className="input" value={acctUsername} onChange={e=> setAcctUsername(e.target.value)} />
                  </div>
                  {acctMsg && <div className="text-xs text-slate-500">{acctMsg}</div>}
                  <button className="btn btn-primary w-full mt-2" type="submit">Save</button>
                </form>
              </div>
            )}
          </div>

          {/* Password */}
          <div>
            <h3>
              <button
                id="hdr-password"
                type="button"
                className="btn btn-ghost w-full justify-between text-sm font-semibold"
                aria-expanded={openSections.includes('password')}
                aria-controls="sec-password"
                onClick={()=> toggleSection('password')}
              >
                <span className="flex items-center gap-2"><span aria-hidden="true">🔒</span>Password</span>
                <span className={`transition-transform ${openSections.includes('password')? 'rotate-180':''}`}>⌄</span>
              </button>
            </h3>
            {openSections.includes('password') && (
              <div id="sec-password" className="mt-2 space-y-2" aria-labelledby="hdr-password">
                <form className="space-y-2" onSubmit={changePassword}>
                  <div>
                    <label htmlFor="pw_current" className="text-sm block mb-1">Current Password</label>
                    <input id="pw_current" type="password" className="input" value={pwCurrent} onChange={e=> setPwCurrent(e.target.value)} />
                  </div>
                  <div>
                    <label htmlFor="pw_new" className="text-sm block mb-1">New Password</label>
                    <input id="pw_new" type="password" className="input" value={pwNew} onChange={e=> setPwNew(e.target.value)} />
                  </div>
                  {pwMsg && <div className="text-xs text-slate-500">{pwMsg}</div>}
                  <button className="btn btn-primary w-full mt-2" type="submit">Change Password</button>
                </form>
              </div>
            )}
          </div>

          {/* Programs & Templates */}
          <div>
            <h3>
              <button
                id="hdr-programs"
                type="button"
                className="btn btn-ghost w-full justify-between text-sm font-semibold"
                aria-expanded={openSections.includes('programs')}
                aria-controls="sec-programs"
                onClick={()=> toggleSection('programs')}
              >
                <span className="flex items-center gap-2"><span aria-hidden="true">📦</span>Programs & Templates</span>
                <span className={`transition-transform ${openSections.includes('programs')? 'rotate-180':''}`}>⌄</span>
              </button>
            </h3>
            {openSections.includes('programs') && (
              <div id="sec-programs" className="mt-2 space-y-3" aria-labelledby="hdr-programs">
                <div className="space-y-2">
                  {filteredPrograms.length > 0 ? (
                    filteredPrograms.map(p => (
                      <button
                        key={p.program_id}
                        type="button"
                        className="w-full flex items-center gap-2 text-sm px-3 py-2 rounded-xl hover:bg-slate-100 text-left"
                        onClick={() => refreshPrograms(p.program_id)}
                      >
                        <span className="flex items-center gap-2 truncate">
                          <span aria-hidden="true">{p.icon}</span>
                          <span className="truncate">{p.title}</span>
                        </span>
                      </button>
                    ))
                  ) : (
                    <p className="text-sm text-slate-500">No programs available.</p>
                  )}
                </div>
              </div>
            )}
          </div>

          {/* Utilities */}
          <div>
            <h3>
              <button
                id="hdr-utilities"
                type="button"
                className="btn btn-ghost w-full justify-between text-sm font-semibold"
                aria-expanded={openSections.includes('utilities')}
                aria-controls="sec-utilities"
                onClick={()=> toggleSection('utilities')}
              >
                <span className="flex items-center gap-2"><span aria-hidden="true">🛠️</span>Utilities</span>
                <span className={`transition-transform ${openSections.includes('utilities')? 'rotate-180':''}`}>⌄</span>
              </button>
            </h3>
            {openSections.includes('utilities') && (
              <div id="sec-utilities" className="mt-2 space-y-3" aria-labelledby="hdr-utilities">
                <button className="btn btn-outline w-full" onClick={() => refreshPrograms()}>
                  Refresh Programs
                </button>
                {(me.roles?.includes('admin') || me.roles?.includes('manager')) && (
                  <button className="btn btn-outline w-full" onClick={() => (window.location.href = '/admin/user-manager')}>
                    User Manager
                  </button>
                )}
                {me.roles?.includes('admin') && (
                <button className="btn-outline w-full" onClick={() => window.location.href = '/admin/role-manager.html'}>
                                              Role Manager
                                        </button>
                )}
                <button className="btn btn-outline w-full" disabled>
                  Clear Cache (coming soon)
                </button>
                <button className="btn btn-outline w-full" onClick={onSignOut}>
                  Sign out
                </button>
              </div>
            )}
          </div>
        </div>
      </aside>
  </div>
  );
}

/* ---- ROOT: checks /me; shows AuthPanel or App ---- */
function Root(){
  const [me, setMe] = useState(null);
  const [checked, setChecked] = useState(false);

  async function loadUserAndPrefs(){
    try {
      const user = await apiGetMe();
      if (user){
        setMe(user);
        CURRENT_USER_ID = user.id;
        let targetId = user.id;
        let targetName = user.name;
        TARGET_USER_ID = targetId;
        TARGET_USER_NAME = targetName;
        const stored = readStoredTrainee();
        try {
          const prefs = await apiGetPrefs();
          const prefTrainee = prefs?.trainee ? String(prefs.trainee) : null;
          if (prefTrainee) {
            targetId = prefTrainee;
            if (stored && sameId(stored.id, prefTrainee)) {
              targetName = stored.name || '';
            } else {
              targetName = '';
            }
          } else if (stored?.id) {
            targetId = stored.id;
            targetName = stored.name || '';
          }
        } catch (err) {
          console.error('Failed to load prefs', err);
          if (stored?.id) {
            targetId = stored.id;
            targetName = stored.name || '';
          }
        }
        if (!targetName) {
          if (stored && sameId(stored.id, targetId) && stored.name) {
            targetName = stored.name;
          } else if (sameId(targetId, user.id)) {
            targetName = user.name;
          }
        }
        const normalizedId = targetId ? String(targetId) : targetId;
        TARGET_USER_ID = normalizedId;
        TARGET_USER_NAME = targetName;
        writeStoredTrainee(normalizedId, targetName);
      } else {
        setMe(null);
        CURRENT_USER_ID = null;
        TARGET_USER_ID = null;
        TARGET_USER_NAME = null;
        writeStoredTrainee(null);
      }
    } catch (err) {
      console.error('Failed to initialize user session', err);
      setMe(null);
      CURRENT_USER_ID = null;
      TARGET_USER_ID = null;
      TARGET_USER_NAME = null;
      writeStoredTrainee(null);
    } finally {
      setChecked(true);
    }
  }

  useEffect(()=>{
    loadUserAndPrefs();
  }, []);

  if (!checked){
    return (
      <div className="min-h-screen flex items-center justify-center w-full">
        <div className="max-w-2xl mx-auto card p-6">Loading…</div>
      </div>
    );
  }
  if (!me){
    return (
      <div className="min-h-screen flex items-center justify-center w-full">
        <AuthPanel onAuthed={async ()=> {
          localStorage.removeItem('anx_program_id');
          setChecked(false);
          await loadUserAndPrefs();
        }} />
      </div>
    );
  }
return <App me={me} onSignOut={async () => { const res = await apiLogout(); if(!res) return; writeStoredTrainee(null); window.location.href = '/'; }} />;
}

ReactDOM.createRoot(document.getElementById('root')).render(<Root/>);
</script>

<style>
  #orientationTaskModal {
    border: none;
    border-radius: 1rem;
    padding: 0;
    width: min(560px, 90vw);
    max-width: 560px;
    box-shadow: 0 20px 45px rgba(15, 23, 42, 0.25);
  }
  #orientationTaskModal::backdrop {
    background: rgba(15, 23, 42, 0.45);
  }
  #orientationTaskModal form {
    display: flex;
    flex-direction: column;
    min-height: 100%;
  }
  #orientationTaskModal .orientation-modal__header {
    display: flex;
    align-items: center;
    justify-content: space-between;
    padding: 1rem 1.25rem;
    border-bottom: 1px solid #e2e8f0;
  }
  #orientationTaskModal .orientation-modal__body {
    padding: 1.25rem;
  }
  #orientationTaskModal .orientation-modal__grid {
    display: grid;
    gap: 1rem;
    grid-template-columns: repeat(2, minmax(0, 1fr));
  }
  #orientationTaskModal .orientation-modal__field {
    display: flex;
    flex-direction: column;
    gap: 0.25rem;
  }
  #orientationTaskModal .orientation-modal__field.full-span {
    grid-column: 1 / -1;
  }
  #orientationTaskModal .orientation-modal__label {
    font-size: 0.75rem;
    text-transform: uppercase;
    letter-spacing: 0.05em;
    color: #94a3b8;
    font-weight: 600;
  }
  #orientationTaskModal .orientation-modal__value {
    font-size: 0.95rem;
    color: #1f2937;
    word-break: break-word;
  }
  #orientationTaskModal .orientation-modal__value.muted {
    color: #64748b;
  }
  #orientationTaskModal .orientation-modal__input {
    width: 100%;
    border-radius: 0.75rem;
    border: 1px solid #cbd5f5;
    padding: 0.5rem 0.75rem;
    font-size: 0.95rem;
    color: #1f2937;
  }
  #orientationTaskModal .orientation-modal__input::placeholder {
    color: #94a3b8;
  }
  #orientationTaskModal textarea {
    width: 100%;
    min-height: 140px;
    resize: vertical;
    border-radius: 0.75rem;
    border: 1px solid #cbd5f5;
    padding: 0.75rem;
    font-size: 0.95rem;
    line-height: 1.4;
  }
  #orientationTaskModal .orientation-modal__footer {
    display: flex;
    justify-content: flex-end;
    gap: 0.75rem;
    padding: 1rem 1.25rem;
    border-top: 1px solid #e2e8f0;
  }
  #orientationTaskModal button.btn-ghost {
    color: #475569;
  }
  @media (max-width: 640px) {
    #orientationTaskModal .orientation-modal__grid {
      grid-template-columns: 1fr;
    }
  }
</style>

<dialog id="orientationTaskModal" aria-labelledby="orientationTaskModalTitle" aria-modal="true">
  <form id="orientationTaskForm" method="dialog">
    <div class="orientation-modal__header">
      <div>
        <h2 id="orientationTaskModalTitle" class="text-lg font-semibold text-slate-800">Task Details</h2>
        <p class="text-sm text-slate-500" data-modal-field="subtitle">Review and update the trainee journal entry.</p>
      </div>
      <button type="button" class="btn btn-ghost text-sm" data-close-modal>Close</button>
    </div>
    <div class="orientation-modal__body">
      <div class="orientation-modal__grid">
        <div class="orientation-modal__field full-span">
          <span class="orientation-modal__label">Task</span>
          <span class="orientation-modal__value" data-modal-field="title">—</span>
        </div>
        <div class="orientation-modal__field">
          <span class="orientation-modal__label">Week</span>
          <span class="orientation-modal__value muted" data-modal-field="week">—</span>
        </div>
        <div class="orientation-modal__field">
          <span class="orientation-modal__label">Scheduled</span>
          <span class="orientation-modal__value muted" data-modal-field="scheduled">—</span>
        </div>
        <div class="orientation-modal__field">
          <span class="orientation-modal__label">Time</span>
          <select
            id="orientationTaskTime"
            class="orientation-modal__input"
            name="scheduled_time"
            data-modal-field="time"
          ></select>
        </div>
        <div class="orientation-modal__field">
          <span class="orientation-modal__label">Responsible</span>
          <input
            type="text"
            id="orientationTaskResponsible"
            class="orientation-modal__input"
            name="responsible_person"
            placeholder="Add a responsible person…"
          />
        </div>
        <div class="orientation-modal__field">
          <span class="orientation-modal__label">Status</span>
          <span class="orientation-modal__value muted" data-modal-field="done">—</span>
        </div>
        <div class="orientation-modal__field full-span">
          <span class="orientation-modal__label">Journal Entry</span>
          <textarea name="journal_entry" id="orientationTaskJournal" placeholder="Add a journal entry…"></textarea>
        </div>
      </div>
    </div>
    <div class="orientation-modal__footer">
      <button type="button" class="btn btn-ghost" data-close-modal>Cancel</button>
      <button type="submit" class="btn btn-primary" data-save-modal>Save</button>
    </div>
  </form>
</dialog>

<script>
  (function(){
    const scheduleRetry = (callback) => {
      if (typeof window !== 'undefined' && typeof window.requestAnimationFrame === 'function') {
        window.requestAnimationFrame(callback);
      } else {
        window.setTimeout(callback, 16);
      }
    };

    const setupModal = (calendar, modal) => {
      const form = document.getElementById('orientationTaskForm');
      const journalField = document.getElementById('orientationTaskJournal');
      const responsibleField = document.getElementById('orientationTaskResponsible');
      const timeField = document.getElementById('orientationTaskTime');
      const fieldMap = {
        title: modal.querySelector('[data-modal-field="title"]'),
        week: modal.querySelector('[data-modal-field="week"]'),
        scheduled: modal.querySelector('[data-modal-field="scheduled"]'),
        done: modal.querySelector('[data-modal-field="done"]')
      };

      const dayjsGlobal = window.dayjs || null;
      let timeOptionsReady = false;

      const ensureTimeOptions = () => {
        if (!timeField || timeOptionsReady) return;
        const minutes = ['00', '15', '30', '45'];
        const fragment = document.createDocumentFragment();
        const emptyOption = document.createElement('option');
        emptyOption.value = '';
        emptyOption.textContent = 'No time';
        fragment.appendChild(emptyOption);
        for (let hour = 7; hour <= 19; hour += 1) {
          minutes.forEach((min) => {
            if (hour === 19 && min !== '00') return;
            const option = document.createElement('option');
            option.value = `${String(hour).padStart(2, '0')}:${min}`;
            option.textContent = option.value;
            fragment.appendChild(option);
          });
        }
        timeField.appendChild(fragment);
        timeOptionsReady = true;
      };

      const parseTimeString = (value) => {
        if (!value) return null;
        const trimmed = value.trim();
        if (!trimmed || trimmed === '—') return null;
        if (dayjsGlobal) {
          const parsed = dayjsGlobal(trimmed);
          if (parsed.isValid()) {
            return parsed.format('HH:mm');
          }
        }
        const match = trimmed.match(/(\d{1,2}):(\d{2})\s*(AM|PM)?/i);
        if (!match) return null;
        let hours = parseInt(match[1], 10);
        const minutes = match[2];
        const meridian = match[3] ? match[3].toUpperCase() : null;
        if (meridian === 'PM' && hours < 12) hours += 12;
        if (meridian === 'AM' && hours === 12) hours = 0;
        if (Number.isNaN(hours) || hours < 0 || hours > 23) return null;
        return `${String(hours).padStart(2, '0')}:${minutes}`;
      };

      const formatScheduledForDisplay = (value, explicitTime) => {
        const trimmed = value && value !== '—' ? value.trim() : '';
        if (dayjsGlobal && trimmed) {
          let parsed = dayjsGlobal(trimmed);
          if (!parsed.isValid()) {
            const dateMatch = trimmed.match(/\d{4}-\d{2}-\d{2}/);
            if (dateMatch) {
              parsed = dayjsGlobal(dateMatch[0], 'YYYY-MM-DD');
            }
          }
          if (parsed.isValid()) {
            if (explicitTime && /^([01]?\d|2[0-3]):[0-5]\d$/.test(explicitTime)) {
              const [h, m] = explicitTime.split(':').map((n) => parseInt(n, 10));
              parsed = parsed.hour(h).minute(m).second(0).millisecond(0);
              return parsed.format('MMM D, YYYY • HH:mm');
            }
            const showTime = /T/.test(trimmed) || /\d{1,2}:\d{2}/.test(trimmed);
            return parsed.format(showTime ? 'MMM D, YYYY • HH:mm' : 'MMM D, YYYY');
          }
        }
        if (trimmed && explicitTime) {
          return `${trimmed} • ${explicitTime}`;
        }
        if (trimmed) return trimmed;
        return explicitTime || '—';
      };

      const combineScheduledWithTime = (scheduledValue, timeValue, fallbackDate) => {
        const normalizedTime = timeValue && /^([01]?\d|2[0-3]):[0-5]\d$/.test(timeValue)
          ? timeValue
          : '';
        const trimmed = scheduledValue && scheduledValue !== '—' ? scheduledValue.trim() : '';

        if (!normalizedTime) {
          if (dayjsGlobal && trimmed) {
            let parsed = dayjsGlobal(trimmed);
            if (!parsed.isValid()) {
              const dateMatch = trimmed.match(/\d{4}-\d{2}-\d{2}/);
              if (dateMatch) {
                parsed = dayjsGlobal(dateMatch[0], 'YYYY-MM-DD');
              }
            }
            if (parsed.isValid()) {
              return parsed.startOf('day').format('YYYY-MM-DD');
            }
          }
          if (trimmed) {
            const dateMatch = trimmed.match(/\d{4}-\d{2}-\d{2}/);
            if (dateMatch) {
              return dateMatch[0];
            }
            return trimmed;
          }
          if (fallbackDate) {
            return fallbackDate;
          }
          return '';
        }

        const [hourStr, minuteStr] = normalizedTime.split(':');
        const hour = parseInt(hourStr, 10);
        const minute = parseInt(minuteStr, 10);

        if (dayjsGlobal && trimmed) {
          let parsed = dayjsGlobal(trimmed);
          if (!parsed.isValid()) {
            const dateMatch = trimmed.match(/\d{4}-\d{2}-\d{2}/);
            if (dateMatch) {
              parsed = dayjsGlobal(dateMatch[0], 'YYYY-MM-DD');
            }
          }
          if (parsed.isValid()) {
            return parsed
              .hour(hour)
              .minute(minute)
              .second(0)
              .millisecond(0)
              .format('YYYY-MM-DDTHH:mm');
          }
        }

        if (dayjsGlobal && fallbackDate) {
          const base = dayjsGlobal(fallbackDate, 'YYYY-MM-DD');
          if (base.isValid()) {
            return base
              .hour(hour)
              .minute(minute)
              .second(0)
              .millisecond(0)
              .format('YYYY-MM-DDTHH:mm');
          }
        }

        if (trimmed) {
          return `${trimmed} ${normalizedTime}`;
        }
        if (fallbackDate) {
          return `${fallbackDate} ${normalizedTime}`;
        }
        return normalizedTime;
      };

    const closeButtons = modal.querySelectorAll('[data-close-modal]');
    let activeTrigger = null;
    let lastFocusedElement = null;
    const focusableSelector = 'a[href], button:not([disabled]), textarea, input, select, [tabindex]:not([tabindex="-1"])';
    let focusTrapListener = null;

    const toDisplay = (value) => {
      if (value === undefined || value === null) return '—';
      const str = typeof value === 'string' ? value : String(value);
      const trimmed = str.trim();
      if (trimmed === '' || trimmed.toLowerCase() === 'undefined' || trimmed.toLowerCase() === 'null') {
        return '—';
      }
      return trimmed;
    };

    const toStatus = (value) => {
      const normalized = toDisplay(value).toLowerCase();
      if (normalized === 'true') return 'Complete';
      if (normalized === 'false') return 'Not complete';
      return toDisplay(value);
    };

    const trapFocus = () => {
      if (focusTrapListener) return;
      focusTrapListener = (event) => {
        if (event.key !== 'Tab') return;
        const focusable = Array.from(modal.querySelectorAll(focusableSelector)).filter(el => !el.hasAttribute('disabled'));
        if (!focusable.length) return;
        const first = focusable[0];
        const last = focusable[focusable.length - 1];
        if (event.shiftKey) {
          if (document.activeElement === first) {
            event.preventDefault();
            last.focus();
          }
        } else if (document.activeElement === last) {
          event.preventDefault();
          first.focus();
        }
      };
      document.addEventListener('keydown', focusTrapListener);
    };

    const releaseFocusTrap = () => {
      if (!focusTrapListener) return;
      document.removeEventListener('keydown', focusTrapListener);
      focusTrapListener = null;
    };

    const openModal = (trigger) => {
      activeTrigger = trigger;
      lastFocusedElement = document.activeElement;
      const { dataset } = trigger;
      modal.dataset.taskId = dataset.taskId || '';
      if (fieldMap.title) fieldMap.title.textContent = toDisplay(dataset.title || trigger.textContent || '—');
      if (fieldMap.week) fieldMap.week.textContent = toDisplay(dataset.week);
      if (fieldMap.scheduled) {
        const datasetTime = dataset.scheduled_time && dataset.scheduled_time !== '—' ? dataset.scheduled_time : null;
        fieldMap.scheduled.textContent = formatScheduledForDisplay(dataset.scheduled_for, datasetTime);
      }
      if (responsibleField) {
        const responsibleValue = dataset.responsible_person && dataset.responsible_person !== '—'
          ? dataset.responsible_person
          : '';
        responsibleField.value = responsibleValue;
      }
      ensureTimeOptions();
      if (timeField) {
        const existingTime = dataset.scheduled_time && dataset.scheduled_time !== '—'
          ? dataset.scheduled_time
          : parseTimeString(dataset.scheduled_for);
        const clampTimeToWindow = (value) => {
          if (!value || !/^([01]?\d|2[0-3]):[0-5]\d$/.test(value)) return null;
          let [hourStr, minuteStr] = value.split(':');
          let hour = parseInt(hourStr, 10);
          let minute = parseInt(minuteStr, 10);
          if (Number.isNaN(hour) || Number.isNaN(minute)) return null;
          if (hour < 7) {
            hour = 7;
            minute = 0;
          } else if (hour > 19) {
            hour = 19;
            minute = 0;
          } else if (hour === 19 && minute > 0) {
            minute = 0;
          }
          if (minute < 0 || minute > 59) {
            minute = 0;
          }
          return `${String(hour).padStart(2, '0')}:${String(minute).padStart(2, '0')}`;
        };
        const clampedTime = clampTimeToWindow(existingTime);
        timeField.value = clampedTime || '';
      }
      if (fieldMap.done) fieldMap.done.textContent = toStatus(dataset.done);
      const journalValue = dataset.journal_entry && dataset.journal_entry !== '—' ? dataset.journal_entry : '';
      journalField.value = journalValue;
      modal.showModal();
      trapFocus();
      window.requestAnimationFrame(() => {
        journalField.focus();
        journalField.setSelectionRange(journalField.value.length, journalField.value.length);
      });
    };

    const closeModal = (restoreFocus = true) => {
      releaseFocusTrap();
      if (modal.open) {
        modal.close();
      }
      if (restoreFocus && activeTrigger) {
        activeTrigger.focus();
      } else if (restoreFocus && lastFocusedElement) {
        lastFocusedElement.focus();
      }
      activeTrigger = null;
      lastFocusedElement = null;
    };

    const handleSave = () => {
      if (!activeTrigger) {
        closeModal();
        return;
      }
      const taskId = activeTrigger.dataset.taskId;
      const entryValue = journalField.value;
      const datasetValue = entryValue.trim() === '' ? '—' : entryValue;
      const responsibleValue = responsibleField ? responsibleField.value : '';
      const responsibleDatasetValue = responsibleValue.trim() === '' ? '—' : responsibleValue;
      const previousScheduledFor = activeTrigger.dataset.scheduled_for || '';
      const timeValue = timeField ? timeField.value : '';
      const normalizedTime = timeValue && /^([01]?\d|2[0-3]):[0-5]\d$/.test(timeValue) ? timeValue : '';
      const parentDay = activeTrigger.closest('[data-date]');
      const parentDate = parentDay && parentDay.dataset ? parentDay.dataset.date : '';
      const scheduledForValue = combineScheduledWithTime(previousScheduledFor, normalizedTime, parentDate);
      activeTrigger.dataset.journal_entry = datasetValue;
      activeTrigger.dataset.responsible_person = responsibleDatasetValue;
      if (timeField) {
        if (normalizedTime) {
          activeTrigger.dataset.scheduled_time = normalizedTime;
        } else {
          delete activeTrigger.dataset.scheduled_time;
          activeTrigger.removeAttribute('data-scheduled_time');
        }
        activeTrigger.dataset.scheduled_for = scheduledForValue || '';
      }
      const finalScheduledFor = activeTrigger.dataset.scheduled_for || scheduledForValue || '';
      if (fieldMap.scheduled) {
        fieldMap.scheduled.textContent = formatScheduledForDisplay(finalScheduledFor, normalizedTime || null);
      }
      window.dispatchEvent(new CustomEvent('orientation:journal:update', {
        detail: {
          taskId,
          journal_entry: entryValue,
          responsible_person: responsibleValue,
          scheduled_time: normalizedTime || null,
          scheduled_for: finalScheduledFor || null
        }
      }));
      closeModal();
    };

    calendar.addEventListener('click', (event) => {
      const trigger = event.target.closest('[data-task-id]');
      if (!trigger || trigger.hasAttribute('disabled')) return;
      if (!calendar.contains(trigger)) return;
      event.preventDefault();
      openModal(trigger);
    });

    calendar.addEventListener('keydown', (event) => {
      if (event.key !== 'Enter' && event.key !== ' ') return;
      const trigger = event.target.closest('[data-task-id]');
      if (!trigger || trigger.hasAttribute('disabled')) return;
      if (!calendar.contains(trigger)) return;
      event.preventDefault();
      openModal(trigger);
    });

    form.addEventListener('submit', (event) => {
      event.preventDefault();
      handleSave();
    });

    form.addEventListener('keydown', (event) => {
      if ((event.ctrlKey || event.metaKey) && event.key === 'Enter') {
        event.preventDefault();
        handleSave();
      }
    });

    modal.addEventListener('cancel', (event) => {
      event.preventDefault();
      closeModal();
    });

    modal.addEventListener('click', (event) => {
      const rect = modal.getBoundingClientRect();
      const { clientX, clientY } = event;
      const withinDialog = clientX >= rect.left && clientX <= rect.right && clientY >= rect.top && clientY <= rect.bottom;
      if (!withinDialog) {
        closeModal();
      }
    });

      closeButtons.forEach((btn) => {
        btn.addEventListener('click', (event) => {
          event.preventDefault();
          closeModal();
        });
      });
    };

    const init = () => {
      const calendar = document.getElementById('orientationCalendar');
      const modal = document.getElementById('orientationTaskModal');
      if (!calendar || !modal) {
        scheduleRetry(init);
        return;
      }
      setupModal(calendar, modal);
    };

    init();
  })();
</script>
</body>
</html><|MERGE_RESOLUTION|>--- conflicted
+++ resolved
@@ -839,7 +839,7 @@
   }, [startDate, numWeeks]);
 
   const scheduledMap = useMemo(()=>{
-<<<<<<< HEAD
+
     const parseScheduledTime = (task) => {
       if (!task) return null;
       const explicit = task.scheduled_time !== undefined && task.scheduled_time !== null
@@ -855,15 +855,7 @@
       const parsed = dayjs(source);
       if (!parsed.isValid()) return null;
       const hasTime = /\b\d{1,2}:\d{2}\b/.test(source);
-=======
-    const parseScheduledTime = (value) => {
-      if (!value) return null;
-      const raw = String(value).trim();
-      if (!raw) return null;
-      const parsed = dayjs(raw);
-      if (!parsed.isValid()) return null;
-      const hasTime = /\b\d{1,2}:\d{2}\b/.test(raw);
->>>>>>> 664cbfd7
+
       if (!hasTime) return null;
       return parsed.format('HH:mm');
     };
@@ -872,11 +864,9 @@
       if(t.scheduled_for){
         const key = dayjs(t.scheduled_for).format('YYYY-MM-DD');
         map[key] = map[key] || [];
-<<<<<<< HEAD
+
         const scheduledTime = parseScheduledTime(t);
-=======
-        const scheduledTime = parseScheduledTime(t.scheduled_for);
->>>>>>> 664cbfd7
+
         map[key].push({
           label:`W${w.wk}: ${t.title}`,
           done: typeof t.done === 'boolean' ? t.done : t.completed,
