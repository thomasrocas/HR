<!doctype html>
<html lang="en">
<head>
  <meta charset="utf-8"/>
  <title>ANX • Program &amp; Template Manager</title>
  <meta name="viewport" content="width=device-width, initial-scale=1">
  <script src="https://cdn.tailwindcss.com"></script>
  <link rel="stylesheet" href="https://cdn.jsdelivr.net/npm/@yaireo/tagify/dist/tagify.css">
  <script src="https://cdn.jsdelivr.net/npm/@yaireo/tagify/dist/tagify.min.js"></script>
  <script>
    tailwind.config = { theme: { extend: { colors: { anx: { sky: '#0ea5e9' }}}}};
  </script>
  <style>
    :root {
      color-scheme: light;
      --surface: #ffffff;
      --surface-alt: #f8fafc;
      --border: #e2e8f0;
      --ink: #0f172a;
      --ink-muted: #64748b;
      --brand-primary: #2563eb;
      --brand-accent: #7c3aed;
    }

    body {
      font-family: 'Inter', system-ui, -apple-system, BlinkMacSystemFont, 'Segoe UI', sans-serif;
      background-color: var(--surface-alt);
      color: var(--ink);
    }

    .panel {
      border-radius: 1rem;
      border: 1px solid var(--border);
      background-color: var(--surface);
      box-shadow: 0 10px 25px -12px rgba(15, 23, 42, 0.35);
    }

    .panel-section {
      border-radius: 0.75rem;
      border: 1px solid var(--border);
      background-color: var(--surface);
    }

    .label-text {
      display: block;
      font-size: 0.75rem;
      font-weight: 600;
      letter-spacing: 0.08em;
      text-transform: uppercase;
      color: var(--ink-muted);
    }

    .input {
      width: 100%;
      border-radius: 0.75rem;
      border: 1px solid var(--border);
      background-color: var(--surface);
      padding: 0.5rem 0.75rem;
      font-size: 0.875rem;
      color: var(--ink);
      transition: box-shadow 0.15s ease, border-color 0.15s ease;
    }

    .input:focus {
      outline: none;
      border-color: var(--brand-primary);
      box-shadow: 0 0 0 3px rgba(37, 99, 235, 0.2);
    }

    .textarea {
      width: 100%;
      border-radius: 0.75rem;
      border: 1px solid var(--border);
      background-color: var(--surface);
      padding: 0.75rem;
      font-size: 0.875rem;
      color: var(--ink);
      transition: box-shadow 0.15s ease, border-color 0.15s ease;
      min-height: 6rem;
      resize: vertical;
    }

    .textarea:focus {
      outline: none;
      border-color: var(--brand-primary);
      box-shadow: 0 0 0 3px rgba(37, 99, 235, 0.2);
    }

    .btn {
      display: inline-flex;
      align-items: center;
      justify-content: center;
      gap: 0.5rem;
      border-radius: 0.75rem;
      border: 1px solid var(--border);
      background-color: var(--surface);
      padding: 0.5rem 0.85rem;
      font-size: 0.875rem;
      font-weight: 500;
      color: var(--ink);
      transition: background-color 0.15s ease, color 0.15s ease, border-color 0.15s ease;
      cursor: pointer;
    }

    .btn-primary {
      border-color: var(--brand-primary);
      background-color: var(--brand-primary);
      color: #fff;
    }

    .btn-primary:hover {
      border-color: var(--brand-accent);
      background-color: var(--brand-accent);
    }

    .btn-outline {
      border-color: var(--border);
      background-color: var(--surface);
      color: var(--ink);
    }

    .btn-outline:hover {
      background-color: var(--surface-alt);
    }

    .btn-ghost {
      border-color: transparent;
      background-color: transparent;
      color: var(--ink-muted);
    }

    .btn-ghost:hover {
      background-color: var(--surface-alt);
      color: var(--ink);
    }

    .btn:disabled {
      cursor: not-allowed;
      opacity: 0.55;
    }

    .btn-danger {
      border-color: #dc2626;
      background-color: #dc2626;
      color: #fff;
    }

    .btn-danger:hover {
      border-color: #b91c1c;
      background-color: #b91c1c;
    }

    .btn-danger-outline {
      border-color: #ef4444;
      background-color: var(--surface);
      color: #b91c1c;
    }

    .btn-danger-outline:hover {
      background-color: #fef2f2;
      color: #991b1b;
    }

    .sort-trigger {
      display: flex;
      align-items: center;
      gap: 0.25rem;
      width: 100%;
      padding: 0;
      margin: 0;
      border: none;
      background: transparent;
      color: inherit;
      font: inherit;
      text-transform: inherit;
      letter-spacing: inherit;
      cursor: pointer;
    }

    .sort-trigger:focus {
      outline: none;
    }

    .sort-trigger:focus-visible {
      outline: 2px solid rgba(14, 165, 233, 0.4);
      outline-offset: 2px;
      border-radius: 0.375rem;
    }

    .sort-indicator {
      display: inline-flex;
      flex-direction: column;
      line-height: 0.75;
      font-size: 0.55rem;
      margin-left: 0.125rem;
      opacity: 0;
      transition: opacity 0.15s ease;
    }

    .sort-indicator .sort-arrow {
      opacity: 0.25;
      transition: opacity 0.15s ease;
    }

    th[data-key]:hover .sort-indicator,
    th[data-key]:focus-within .sort-indicator {
      opacity: 0.5;
    }

    .sort-indicator[data-state="active"] {
      opacity: 1;
    }

    .sort-indicator[data-direction="asc"] .sort-arrow-asc,
    .sort-indicator[data-direction="desc"] .sort-arrow-desc {
      opacity: 1;
    }

    body.modal-open {
      overflow: hidden;
    }

    .modal-overlay {
      position: fixed;
      inset: 0;
      display: none;
      align-items: center;
      justify-content: center;
      padding: 1.5rem;
      background-color: rgba(15, 23, 42, 0.5);
      z-index: 50;
    }

    .modal-overlay.is-open {
      display: flex;
    }

    .modal-overlay-confirm {
      z-index: 60;
    }

    .modal {
      width: 100%;
      max-width: 36rem;
      border-radius: 1rem;
      border: 1px solid var(--border);
      background-color: var(--surface);
      box-shadow: 0 32px 64px -24px rgba(15, 23, 42, 0.5);
      display: flex;
      flex-direction: column;
    }

    .modal-sm {
      max-width: 28rem;
    }

    .modal-header {
      display: flex;
      align-items: center;
      justify-content: space-between;
      gap: 1rem;
      padding: 1rem 1.25rem;
      border-bottom: 1px solid var(--border);
    }

    .modal-body {
      padding: 1.25rem;
      max-height: min(70vh, 600px);
      overflow-y: auto;
    }

    .modal-footer {
      display: flex;
      align-items: center;
      justify-content: flex-end;
      gap: 0.75rem;
      padding: 1rem 1.25rem;
      border-top: 1px solid var(--border);
      flex-wrap: wrap;
    }

    .table {
      width: 100%;
      border-collapse: collapse;
      text-align: left;
    }

    .table th,
    .table td {
      padding: 0.75rem 1rem;
      border-bottom: 1px solid var(--border);
      font-size: 0.875rem;
    }

    .table tbody tr:hover {
      background-color: var(--surface-alt);
    }

    .badge {
      display: inline-flex;
      align-items: center;
      padding: 0.125rem 0.5rem;
      border-radius: 9999px;
      font-size: 0.75rem;
      font-weight: 600;
    }

    .badge-published {
      background-color: rgba(34, 197, 94, 0.18);
      color: #15803d;
    }

    .badge-draft {
      background-color: rgba(59, 130, 246, 0.18);
      color: #1d4ed8;
    }

    .badge-deprecated {
      background-color: rgba(251, 191, 36, 0.24);
      color: #b45309;
    }

    .badge-archived {
      background-color: rgba(148, 163, 184, 0.25);
      color: #475569;
    }

    .empty-row td {
      text-align: center;
      padding: 2.5rem 1rem;
      color: var(--ink-muted);
      font-size: 0.875rem;
    }
  </style>
</head>
<body class="bg-slate-50 text-slate-900">
  <div class="max-w-6xl mx-auto p-4 space-y-6">
    <header class="flex items-center justify-between gap-4 flex-wrap">
      <div>
        <h1 class="text-2xl font-bold">Program &amp; Template Manager</h1>
        <p class="text-sm text-slate-500">Coordinate program lifecycles and fine-tune reusable templates.</p>
      </div>
      <div class="flex items-center gap-3 flex-wrap justify-end">
        <div class="flex flex-wrap gap-2">
          <a href="/admin/user-manager" class="btn btn-outline text-sm">Users</a>
          <a href="/admin/program-template-manager.html" class="btn btn-primary text-sm">Program Templates</a>
        </div>
        <a href="/" class="text-sm text-anx-sky underline">← Back to Orientation</a>
      </div>
    </header>

    <section class="panel p-4 md:p-6 space-y-4" id="programSection">
      <div class="flex items-start justify-between gap-3 flex-wrap">
        <div>
          <h2 class="text-xl font-semibold">Programs</h2>
          <p class="text-sm text-slate-500">Select programs to publish, deprecate, or restore.</p>
        </div>
        <div class="flex items-center gap-2 flex-wrap justify-end">
          <label class="flex items-center gap-2 text-sm">
            <input type="checkbox" id="hideArchived" class="rounded border-slate-300">
            Hide archived
          </label>
          <button id="btnNewProgram" class="btn btn-primary text-sm">New Program</button>
          <button id="btnEditProgram" class="btn btn-outline text-sm" disabled>Edit Program</button>
          <input id="inputImportPrograms" type="file" accept=".csv,application/json,.json,text/csv" class="sr-only" />
          <button id="btnImportPrograms" class="btn btn-outline text-sm">Import Programs</button>
          <button id="exportCsv" class="btn btn-outline text-sm">Export CSV</button>
          <button id="btnRefreshPrograms" class="btn btn-outline text-sm">Refresh</button>
        </div>
      </div>

      <div class="grid gap-3 md:grid-cols-[minmax(0,1fr)_auto] md:items-end">
        <div class="space-y-3">
          <label class="space-y-1">
            <span class="label-text">Search programs</span>
            <input id="programSearch" class="input" placeholder="Search by title, lifecycle, or description…">
          </label>
          <!-- Programs facet filters -->
          <div class="grid gap-3 md:grid-cols-5">
            <label class="space-y-1">
              <span class="label-text">Organization</span>
              <select id="progFilterOrg" class="input">
                <option value="">All</option>
              </select>
            </label>
            <label class="space-y-1">
              <span class="label-text">Sub-unit</span>
              <select id="progFilterSub" class="input">
                <option value="">All</option>
              </select>
            </label>
            <label class="space-y-1">
              <span class="label-text">Discipline</span>
              <select id="progFilterDiscipline" class="input">
                <option value="">All</option>
              </select>
            </label>
            <label class="space-y-1">
              <span class="label-text">Delivery Type</span>
              <select id="progFilterDelivery" class="input">
                <option value="">All</option>
              </select>
            </label>
            <label class="space-y-1">
              <span class="label-text">Department</span>
              <select id="progFilterDept" class="input">
                <option value="">All</option>
              </select>
            </label>
          </div>
        </div>
        <div id="programSelectionSummary" class="text-xs text-slate-500 md:text-right">No programs selected.</div>
      </div>

      <div class="flex items-center justify-between gap-3 flex-wrap text-xs text-slate-500">
        <label class="flex items-center gap-2 font-semibold uppercase tracking-wide">
          <span>Rows per page</span>
          <select id="programPageSize" class="input w-24 text-sm font-medium normal-case">
            <option value="10" selected>10</option>
            <option value="25">25</option>
            <option value="50">50</option>
            <option value="all">All</option>
          </select>
        </label>
        <div id="pager" class="flex items-center gap-2">
          <button type="button" id="programPagerPrev" class="btn btn-outline text-xs">Prev</button>
          <span id="programPagerLabel" class="text-xs">Page 0 of 0</span>
          <button type="button" id="programPagerNext" class="btn btn-outline text-xs">Next</button>
        </div>
      </div>

      <div class="panel-section overflow-hidden">
        <div class="overflow-x-auto">
          <table class="table min-w-full" id="programTable">
            <thead class="bg-slate-100 text-xs uppercase tracking-wide text-slate-500">
              <tr>
                <th class="w-10">
                  <input type="checkbox" id="programSelectAll" class="rounded border-slate-300">
                </th>
                <th data-key="title" data-type="string">
                  <button type="button" class="sort-trigger">
                    <span>Title</span>
                    <span class="sort-indicator" data-sort-indicator aria-hidden="true">
                      <span class="sort-arrow sort-arrow-asc">▲</span>
                      <span class="sort-arrow sort-arrow-desc">▼</span>
                    </span>
                  </button>
                </th>
                <th data-key="lifecycle" data-type="string">
                  <button type="button" class="sort-trigger">
                    <span>Lifecycle</span>
                    <span class="sort-indicator" data-sort-indicator aria-hidden="true">
                      <span class="sort-arrow sort-arrow-asc">▲</span>
                      <span class="sort-arrow sort-arrow-desc">▼</span>
                    </span>
                  </button>
                </th>
                <th data-key="weeks" data-type="number">
                  <button type="button" class="sort-trigger">
                    <span>Weeks</span>
                    <span class="sort-indicator" data-sort-indicator aria-hidden="true">
                      <span class="sort-arrow sort-arrow-asc">▲</span>
                      <span class="sort-arrow sort-arrow-desc">▼</span>
                    </span>
                  </button>
                </th>
                <th data-key="description" data-type="string">
                  <button type="button" class="sort-trigger">
                    <span>Description</span>
                    <span class="sort-indicator" data-sort-indicator aria-hidden="true">
                      <span class="sort-arrow sort-arrow-asc">▲</span>
                      <span class="sort-arrow sort-arrow-desc">▼</span>
                    </span>
                  </button>
                </th>
                <th data-key="createdAt" data-type="date">
                  <button type="button" class="sort-trigger">
                    <span>Created</span>
                    <span class="sort-indicator" data-sort-indicator aria-hidden="true">
                      <span class="sort-arrow sort-arrow-asc">▲</span>
                      <span class="sort-arrow sort-arrow-desc">▼</span>
                    </span>
                  </button>
                </th>
                <th class="text-right" data-key="archivedAt" data-type="date">
                  <button type="button" class="sort-trigger justify-end">
                    <span>Archived</span>
                    <span class="sort-indicator" data-sort-indicator aria-hidden="true">
                      <span class="sort-arrow sort-arrow-asc">▲</span>
                      <span class="sort-arrow sort-arrow-desc">▼</span>
                    </span>
                  </button>
                </th>
              </tr>
            </thead>
            <tbody id="programTableBody" class="bg-white text-sm"></tbody>
          </table>
        </div>
      </div>

      <div class="space-y-1">
        <div class="flex flex-wrap gap-2" id="programActions">
          <button class="btn btn-primary" data-program-action="publish">Publish</button>
          <button class="btn btn-outline" data-program-action="deprecate">Deprecate</button>
          <button class="btn btn-outline" data-program-action="restore">Restore</button>
        </div>
        <div id="programActionHint" class="text-xs text-slate-500">Select one or more programs to enable lifecycle actions.</div>
        <div id="programMessage" class="text-xs text-slate-500"></div>
      </div>
    </section>

    <section class="panel p-4 md:p-6 space-y-4" id="templateSection">
      <div class="flex items-start justify-between gap-3 flex-wrap">
        <div>
          <h2 class="text-xl font-semibold">Templates</h2>
          <p class="text-sm text-slate-500">Update template readiness before assigning to programs.</p>
        </div>
        <div class="flex items-center gap-2 flex-wrap justify-end">
          <button id="btnNewTemplate" class="btn btn-primary text-sm">Add Template</button>
          <button id="btnEditTemplate" class="btn btn-outline text-sm" disabled>Edit Template</button>
          <input id="inputImportTemplates" type="file" accept=".csv,application/json,.json,text/csv" class="sr-only" />
          <button id="btnImportTemplates" class="btn btn-outline text-sm">Import Templates</button>
          <button id="btnRefreshTemplates" class="btn btn-outline text-sm">Refresh</button>
        </div>
      </div>

      <div class="grid gap-6 xl:grid-cols-[minmax(0,1.75fr)_minmax(0,1fr)] items-start">
        <div class="space-y-4">
          <div class="grid gap-3 md:grid-cols-[minmax(0,1fr)_auto] md:items-end">
            <label class="space-y-1">
              <span class="label-text">Search templates</span>
              <input id="templateSearch" class="input" placeholder="Search by name, status, category, or description…">
            </label>
            <div id="templateSelectionSummary" class="text-xs text-slate-500 md:text-right">No templates selected.</div>
          </div>

          <!-- Templates facet filters -->
          <div class="grid gap-3 md:grid-cols-5">
            <label class="space-y-1">
              <span class="label-text">Organization</span>
              <select id="tmplFilterOrg" class="input">
                <option value="">All</option>
              </select>
            </label>
            <label class="space-y-1">
              <span class="label-text">Sub-unit</span>
              <select id="tmplFilterSub" class="input">
                <option value="">All</option>
              </select>
            </label>
            <label class="space-y-1">
              <span class="label-text">Discipline</span>
              <select id="tmplFilterDiscipline" class="input">
                <option value="">All</option>
              </select>
            </label>
            <label class="space-y-1">
              <span class="label-text">Delivery Type</span>
              <select id="tmplFilterDelivery" class="input">
                <option value="">All</option>
              </select>
            </label>
            <label class="space-y-1">
              <span class="label-text">Department</span>
              <select id="tmplFilterDept" class="input">
                <option value="">All</option>
              </select>
            </label>
          </div>

          <div class="flex items-center justify-between gap-3 flex-wrap text-xs text-slate-500">
            <label class="flex items-center gap-2 text-sm">
              <input type="checkbox" id="tmplHideArchived" class="rounded border-slate-300">
              Hide archived
            </label>
            <div class="flex items-center gap-2 flex-wrap">
              <label class="flex items-center gap-2 font-semibold uppercase tracking-wide">
                <span>Rows per page</span>
                <select id="tmplPageSize" class="input w-24 text-sm font-medium normal-case">
<<<<<<< HEAD
                  <option value="10">10</option>
=======
                  <option value="10"selected>10</option>
>>>>>>> bf408e0d
                  <option value="25">25</option>
                  <option value="50">50</option>
                  <option value="all" selected>All</option>
                </select>
              </label>
              <button id="tmplExportCsv" class="btn btn-outline text-sm">Export CSV</button>
            </div>
          </div>

          <div class="panel-section overflow-hidden">
            <div class="overflow-x-auto">
              <table class="table min-w-full" id="templateTable">
                <thead class="bg-slate-100 text-xs uppercase tracking-wide text-slate-500">
                  <tr>
                    <th class="w-10">
                      <input type="checkbox" id="templateSelectAll" class="rounded border-slate-300">
                    </th>
                    <th data-key="week" data-type="number" aria-sort="none">
                      <button type="button" class="sort-trigger">
                        <span>Week</span>
                        <span class="sort-indicator" data-sort-indicator aria-hidden="true">
                          <span class="sort-arrow sort-arrow-asc">▲</span>
                          <span class="sort-arrow sort-arrow-desc">▼</span>
                        </span>
                      </button>
                    </th>
                    <th data-key="name" data-type="string" aria-sort="none">
                      <button type="button" class="sort-trigger">
                        <span>Name</span>
                        <span class="sort-indicator" data-sort-indicator aria-hidden="true">
                          <span class="sort-arrow sort-arrow-asc">▲</span>
                          <span class="sort-arrow sort-arrow-desc">▼</span>
                        </span>
                      </button>
                    </th>
                    <th data-key="deliveryType" data-type="string" aria-sort="none">
                      <button type="button" class="sort-trigger">
                        <span>Delivery type</span>
                        <span class="sort-indicator" data-sort-indicator aria-hidden="true">
                          <span class="sort-arrow sort-arrow-asc">▲</span>
                          <span class="sort-arrow sort-arrow-desc">▼</span>
                        </span>
                      </button>
                    </th>
                    <th data-key="auditInserted" data-type="date" aria-sort="none">
                      <button type="button" class="sort-trigger">
                        <span>Inserted By (Audit)</span>
                        <span class="sort-indicator" data-sort-indicator aria-hidden="true">
                          <span class="sort-arrow sort-arrow-asc">▲</span>
                          <span class="sort-arrow sort-arrow-desc">▼</span>
                        </span>
                      </button>
                    </th>
                    <th data-key="status" data-type="string" aria-sort="none">
                      <button type="button" class="sort-trigger">
                        <span>Status</span>
                        <span class="sort-indicator" data-sort-indicator aria-hidden="true">
                          <span class="sort-arrow sort-arrow-asc">▲</span>
                          <span class="sort-arrow sort-arrow-desc">▼</span>
                        </span>
                      </button>
                    </th>
                    <th data-key="updatedAt" data-type="date" aria-sort="none">
                      <button type="button" class="sort-trigger">
                        <span>Updated</span>
                        <span class="sort-indicator" data-sort-indicator aria-hidden="true">
                          <span class="sort-arrow sort-arrow-asc">▲</span>
                          <span class="sort-arrow sort-arrow-desc">▼</span>
                        </span>
                      </button>
                    </th>
                    <th class="text-right">Actions</th>
                  </tr>
                </thead>
                <tbody id="templateTableBody" class="bg-white text-sm"></tbody>
              </table>
            </div>
          </div>

          <div class="flex items-center justify-end gap-2 text-xs text-slate-500">
            <div id="tmplPager" class="flex items-center gap-2">
              <button type="button" id="tmplPagerPrev" class="btn btn-outline text-xs">Prev</button>
              <span id="tmplPagerLabel" class="text-xs">Page 0 of 0</span>
              <button type="button" id="tmplPagerNext" class="btn btn-outline text-xs">Next</button>
            </div>
          </div>

          <div class="space-y-1">
            <div class="flex flex-wrap gap-2" id="templateActions">
              <button class="btn btn-primary" data-template-action="publish">Publish</button>
              <button class="btn btn-outline" data-template-action="draft">Mark Draft</button>
              <button class="btn btn-outline" data-template-action="deprecate">Deprecate</button>
            </div>
            <div id="templateActionHint" class="text-xs text-slate-500">Select one or more templates to enable status changes.</div>
            <div id="templateMessage" class="text-xs text-slate-500"></div>
          </div>
        </div>

        <aside id="programTemplatePanel" class="panel-section hidden p-4 space-y-4" aria-live="polite">
          <div class="space-y-1">
            <h3 id="programTemplatePanelTitle" class="text-lg font-semibold">Program templates</h3>
            <p id="programTemplatePanelDescription" class="text-sm text-slate-500">Select a program to manage template assignments.</p>
          </div>
          <p id="programTemplatePanelMessage" class="text-xs text-slate-500 hidden"></p>
          <div id="programTemplatePanelEmpty" class="text-sm text-slate-500 border border-dashed border-slate-300 rounded-xl p-4 text-center hidden">
            No templates assigned to this program yet.
          </div>
          <div id="tagAttachRow" class="grid gap-2 md:grid-cols-[minmax(0,1fr)_auto] md:items-center">
            <input id="programTemplateAttachInput" type="text" class="input" placeholder="Search templates to attach…">
            <button id="btnPanelAttachTemplate" class="btn btn-primary text-sm">Attach Template</button>
          </div>
          <small class="block text-xs text-slate-500">Search existing templates to attach to this program.</small>
          <ul id="programTemplateList" class="space-y-4" aria-live="polite"></ul>
          <datalist id="templateVisibilityOptions">
            <option value="inherit"></option>
            <option value="assignee"></option>
            <option value="manager"></option>
            <option value="team"></option>
            <option value="hidden"></option>
          </datalist>
        </aside>
      </div>
    </section>
  </div>

  <div id="programModal" class="modal-overlay" role="dialog" aria-modal="true" aria-labelledby="programModalTitle" hidden>
    <div class="modal" role="document">
      <div class="modal-header">
        <h3 id="programModalTitle" class="text-lg font-semibold">New Program</h3>
        <button type="button" class="btn btn-ghost" aria-label="Close" data-modal-close="programModal">✕</button>
      </div>
      <form id="programForm" class="flex flex-col gap-0">
        <div class="modal-body space-y-4">
          <div>
            <label for="programFormTitle" class="label-text mb-1">Title</label>
            <input id="programFormTitle" name="title" class="input" placeholder="Program title" required>
          </div>
          <div class="grid gap-3 md:grid-cols-2">
            <label class="space-y-1">
              <span class="label-text">Total weeks</span>
              <input id="programFormWeeks" name="total_weeks" type="number" min="1" class="input" placeholder="e.g. 12">
            </label>
            <div class="space-y-1">
              <span class="label-text">Lifecycle</span>
              <div class="text-sm text-slate-500">Programs start as drafts until published.</div>
            </div>
          </div>
          <div>
            <label for="programFormDescription" class="label-text mb-1">Description</label>
            <textarea id="programFormDescription" name="description" class="textarea" placeholder="Add an overview for collaborators..."></textarea>
          </div>
          <div>
            <label for="programFormResults" class="label-text mb-1">Results</label>
            <textarea id="programFormResults" name="results" class="textarea" placeholder="Outline the expected outcomes..."></textarea>
          </div>
          <div>
            <label for="programFormPurpose" class="label-text mb-1">Purpose</label>
            <textarea id="programFormPurpose" name="purpose" class="textarea" placeholder="Describe the purpose of this program..."></textarea>
          </div>
          <div class="grid gap-3 md:grid-cols-2">
            <label class="space-y-1">
              <span class="label-text">Organization</span>
              <select id="programFormOrganization" name="organization" class="input">
                <option value="">Select organization</option>
              </select>
            </label>
            <label class="space-y-1">
              <span class="label-text">Sub-unit</span>
              <select id="programFormSubUnit" name="sub_unit" class="input">
                <option value="">Select sub-unit</option>
              </select>
            </label>
          </div>
          <div class="grid gap-3 md:grid-cols-2">
            <label class="space-y-1">
              <span class="label-text">Department</span>
              <select id="programFormDepartment" name="department" class="input">
                <option value="">Select department</option>
              </select>
            </label>
            <label class="space-y-1">
              <span class="label-text">Discipline</span>
              <select id="programFormDiscipline" name="discipline" class="input">
                <option value="">Select discipline</option>
              </select>
            </label>
          </div>
          <p id="programFormMessage" class="text-sm text-slate-500 hidden"></p>
        </div>
        <div class="modal-footer">
          <div class="flex items-center gap-2" id="programModalDangerZone">
            <button type="button" id="programModalArchiveTrigger" class="btn btn-danger-outline text-sm hidden">Archive</button>
            <button type="button" id="programModalDeleteTrigger" class="btn btn-danger text-sm hidden">Delete</button>
          </div>
          <div class="ml-auto flex items-center gap-2">
            <button type="button" class="btn btn-ghost" data-modal-close="programModal">Cancel</button>
            <button type="submit" id="programFormSubmit" class="btn btn-primary">Create Program</button>
          </div>
        </div>
      </form>
    </div>
  </div>

  <div id="archiveProgramModal" class="modal-overlay modal-overlay-confirm" role="dialog" aria-modal="true" aria-labelledby="archiveProgramModalTitle" hidden>
    <div class="modal modal-sm" role="document">
      <div class="modal-header">
        <h3 id="archiveProgramModalTitle" class="text-base font-semibold">Archive program?</h3>
        <button type="button" class="btn btn-ghost" aria-label="Close" data-modal-close="archiveProgramModal">✕</button>
      </div>
      <div class="modal-body space-y-3">
        <p id="archiveProgramModalDescription" class="text-sm text-slate-600">Are you sure you want to archive this program?</p>
        <p id="archiveProgramModalMessage" class="text-sm text-red-600 hidden"></p>
      </div>
      <div class="modal-footer">
        <button type="button" class="btn btn-ghost" data-modal-close="archiveProgramModal">Cancel</button>
        <button type="button" id="confirmArchiveProgram" class="btn btn-danger-outline">Archive Program</button>
      </div>
    </div>
  </div>

  <div id="deleteProgramModal" class="modal-overlay modal-overlay-confirm" role="dialog" aria-modal="true" aria-labelledby="deleteProgramModalTitle" hidden>
    <div class="modal modal-sm" role="document">
      <div class="modal-header">
        <h3 id="deleteProgramModalTitle" class="text-base font-semibold">Delete program?</h3>
        <button type="button" class="btn btn-ghost" aria-label="Close" data-modal-close="deleteProgramModal">✕</button>
      </div>
      <div class="modal-body space-y-3">
        <p id="deleteProgramModalDescription" class="text-sm text-slate-600">This action cannot be undone.</p>
        <p id="deleteProgramModalMessage" class="text-sm text-red-600 hidden"></p>
      </div>
      <div class="modal-footer">
        <button type="button" class="btn btn-ghost" data-modal-close="deleteProgramModal">Cancel</button>
        <button type="button" id="confirmDeleteProgram" class="btn btn-danger">Delete Program</button>
      </div>
    </div>
  </div>

  <div id="templateModal" class="modal-overlay" role="dialog" aria-modal="true" aria-labelledby="templateModalTitle" hidden>
    <div class="modal" role="document">
      <div class="modal-header">
        <h3 id="templateModalTitle" class="text-lg font-semibold">New Template</h3>
        <button type="button" class="btn btn-ghost" aria-label="Close" data-modal-close="templateModal">✕</button>
      </div>
      <form id="templateForm" class="flex flex-col gap-0">
        <div class="modal-body space-y-4">
          <div class="grid gap-3 md:grid-cols-2">
            <label class="space-y-1">
              <span class="label-text">Week number</span>
              <input id="templateFormWeek" name="week_number" type="number" min="1" step="1" class="input" placeholder="e.g. 1" required>
            </label>
            <label class="space-y-1">
              <span class="label-text">Sort order</span>
              <input id="templateFormSort" name="sort_order" type="number" min="1" step="1" class="input" placeholder="e.g. 1">
            </label>
          </div>
          <div>
            <label for="templateFormLabel" class="label-text mb-1">Label</label>
            <input id="templateFormLabel" name="label" class="input" placeholder="Template label" required>
          </div>
          <div class="grid gap-3 md:grid-cols-2">
            <label class="space-y-1">
              <span class="label-text">Organization</span>
              <select id="templateFormOrganization" name="organization" class="input">
                <option value="">None</option>
              </select>
            </label>
            <label class="space-y-1">
              <span class="label-text">Sub-unit</span>
              <select id="templateFormSubUnit" name="sub_unit" class="input">
                <option value="">None</option>
              </select>
            </label>
          </div>
          <div class="grid gap-3 md:grid-cols-2">
            <label class="space-y-1">
              <span class="label-text">Discipline type</span>
              <select id="templateFormDisciplineType" name="discipline_type" class="input">
                <option value="">None</option>
              </select>
            </label>
            <label class="space-y-1">
              <span class="label-text">Delivery type</span>
              <select id="templateFormDeliveryType" name="type_delivery" class="input">
                <option value="">None</option>
              </select>
            </label>
          </div>
          <label class="space-y-1">
            <span class="label-text">Department</span>
            <select id="templateFormDepartment" name="department" class="input">
              <option value="">None</option>
            </select>
          </label>
          <div>
            <label for="templateFormNotes" class="label-text mb-1">Notes</label>
            <textarea id="templateFormNotes" name="notes" class="textarea" placeholder="Add context or guidance for collaborators..."></textarea>
          </div>
          <div class="space-y-1">
            <label for="templateFormExternalLink" class="label-text">External link</label>
            <div class="flex items-center gap-2">
              <input id="templateFormExternalLink" name="external_link" type="url" class="input" placeholder="https://example.com">
              <a id="templateFormExternalLinkPreview" class="btn btn-outline whitespace-nowrap pointer-events-none opacity-50" href="#" target="_blank" rel="noopener noreferrer" aria-disabled="true" tabindex="-1">Preview</a>
            </div>
            <p id="templateFormExternalLinkError" class="text-sm text-red-600 hidden">Enter a valid URL that starts with http:// or https://.</p>
            <p class="text-xs text-slate-500">Optional. Links must start with http:// or https://.</p>
          </div>
          <p id="templateFormMessage" class="text-sm text-slate-500 hidden"></p>
        </div>
        <div class="modal-footer">
          <div class="flex items-center gap-2" id="templateModalDangerZone">
            <button type="button" id="templateModalDeleteTrigger" class="btn btn-danger text-sm hidden">Delete</button>
          </div>
          <div class="ml-auto flex items-center gap-2">
            <button type="button" class="btn btn-ghost" data-modal-close="templateModal">Cancel</button>
            <button type="submit" id="templateFormSubmit" class="btn btn-primary">Create Template</button>
          </div>
        </div>
      </form>
    </div>
  </div>

  <div id="deleteTemplateModal" class="modal-overlay modal-overlay-confirm" role="dialog" aria-modal="true" aria-labelledby="deleteTemplateModalTitle" hidden>
    <div class="modal modal-sm" role="document">
      <div class="modal-header">
        <h3 id="deleteTemplateModalTitle" class="text-base font-semibold">Delete template?</h3>
        <button type="button" class="btn btn-ghost" aria-label="Close" data-modal-close="deleteTemplateModal">✕</button>
      </div>
      <div class="modal-body space-y-3">
        <p id="deleteTemplateModalDescription" class="text-sm text-slate-600">This action cannot be undone.</p>
        <p id="deleteTemplateModalMessage" class="text-sm text-red-600 hidden"></p>
      </div>
      <div class="modal-footer">
        <button type="button" class="btn btn-ghost" data-modal-close="deleteTemplateModal">Cancel</button>
        <button type="button" id="confirmDeleteTemplate" class="btn btn-danger">Delete Template</button>
      </div>
    </div>
  </div>

  <script type="module" src="./program-template-manager.js"></script>
</body>
</html><|MERGE_RESOLUTION|>--- conflicted
+++ resolved
@@ -577,14 +577,12 @@
               <label class="flex items-center gap-2 font-semibold uppercase tracking-wide">
                 <span>Rows per page</span>
                 <select id="tmplPageSize" class="input w-24 text-sm font-medium normal-case">
-<<<<<<< HEAD
-                  <option value="10">10</option>
-=======
+
                   <option value="10"selected>10</option>
->>>>>>> bf408e0d
+
                   <option value="25">25</option>
                   <option value="50">50</option>
-                  <option value="all" selected>All</option>
+                  <option value="all">All</option>
                 </select>
               </label>
               <button id="tmplExportCsv" class="btn btn-outline text-sm">Export CSV</button>
