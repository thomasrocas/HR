--- conflicted
+++ resolved
@@ -147,11 +147,9 @@
     const { rows: countRows } = await runQuery(db, countSql, filterParams);
     const total = Number(countRows[0]?.total || 0);
     return {
-<<<<<<< HEAD
+
       data: rows.map(mapLinkedTemplateRow),
-=======
-      data: rows.map(formatTemplateLinkRow),
->>>>>>> 03a9f6e9
+
       meta: {
         total,
         limit: normalizedLimit,
@@ -332,7 +330,7 @@
     return rowCount > 0;
   }
 
-<<<<<<< HEAD
+
   async function updateMetadata(options = {}) {
     const { programId, templateId, patch = {}, db = pool } = options;
     if (!programId || !templateId) {
@@ -365,75 +363,7 @@
     }
     const template = await getLinkedTemplate({ programId, templateId, includeDeleted: true, db });
     return { updated: true, template };
-=======
-  async function updateLink(options = {}) {
-    const { programId, templateId, patch = {}, db = pool } = options;
-    if (!programId || !templateId) {
-      return { updated: false, row: null };
-    }
-    const updates = pickLinkColumns(patch);
-    const fields = Object.keys(updates);
-    if (!fields.length) {
-      return { updated: false, row: null };
-    }
-    const assignments = [];
-    const params = [];
-    fields.forEach(field => {
-      params.push(updates[field]);
-      assignments.push(`${field} = $${params.length}`);
-    });
-    params.push(programId);
-    params.push(templateId);
-    const sql = `
-      update public.program_template_links
-         set ${assignments.join(', ')}
-       where program_id = $${params.length - 1}
-         and template_id = $${params.length}
-       returning id, template_id, program_id, week_number, sort_order, due_offset_days,
-                 required, visibility, visible, notes, created_by, updated_by, created_at, updated_at
-    `;
-    const { rowCount, rows } = await runQuery(db, sql, params);
-    return {
-      updated: rowCount > 0,
-      row: rows[0] ?? null,
-    };
-  }
-
-  async function getTemplateForProgram(options = {}) {
-    const { programId, templateId, includeDeleted = false, db = pool } = options;
-    if (!programId || !templateId) return null;
-    const params = [programId, templateId];
-    let where = 'where l.program_id = $1 and l.template_id = $2';
-    if (!includeDeleted) {
-      where += ' and t.deleted_at is null';
-    }
-    const sql = `
-      select t.template_id,
-             t.label,
-             t.status,
-             t.deleted_at,
-             l.program_id,
-             l.id as link_id,
-             l.created_at,
-             l.updated_at,
-             coalesce(l.week_number, t.week_number) as week_number,
-             coalesce(l.notes, t.notes) as notes,
-             coalesce(l.due_offset_days, t.due_offset_days) as due_offset_days,
-             coalesce(l.required, t.required) as required,
-             coalesce(l.visibility, t.visibility) as visibility,
-             coalesce(l.sort_order, t.sort_order) as sort_order,
-             l.visible,
-             l.created_by,
-             l.updated_by
-        from public.program_template_links l
-        join public.program_task_templates t on t.template_id = l.template_id
-       ${where}
-       limit 1
-    `;
-    const { rows } = await runQuery(db, sql, params);
-    if (!rows.length) return null;
-    return formatTemplateLinkRow(rows[0]);
->>>>>>> 03a9f6e9
+
   }
 
   return {
@@ -443,12 +373,9 @@
     attach,
     detach,
     isLinked,
-<<<<<<< HEAD
+
     updateMetadata,
-=======
-    updateLink,
-    getTemplateForProgram,
->>>>>>> 03a9f6e9
+
   };
 }
 
