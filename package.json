--- conflicted
+++ resolved
@@ -3,11 +3,7 @@
   "version": "1.0.0",
   "scripts": {
     "start": "node orientation_server.js",
-<<<<<<< HEAD
     "test": "node test-utils/runJestWithFallback.js"
-=======
-    "test": "jest"
->>>>>>> 4ea44845
   },
   "dependencies": {
     "@tailwindcss/vite": "^4.1.13",
